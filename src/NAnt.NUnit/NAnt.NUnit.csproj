--- conflicted
+++ resolved
@@ -1,126 +1,118 @@
-﻿<?xml version="1.0" encoding="utf-8"?>
-<<<<<<< HEAD
-<Project DefaultTargets="Build" xmlns="http://schemas.microsoft.com/developer/msbuild/2003" xmlns:Conversion="urn:Conversion" ToolsVersion="12.0">
-=======
-<Project DefaultTargets="Build" xmlns="http://schemas.microsoft.com/developer/msbuild/2003" xmlns:Conversion="urn:Conversion" ToolsVersion="4.0">
->>>>>>> 72c0654b
-  <PropertyGroup>
-    <Configuration Condition=" '$(Configuration)' == '' ">Debug</Configuration>
-    <Platform Condition=" '$(Platform)' == '' ">AnyCPU</Platform>
-    <SchemaVersion>2.0</SchemaVersion>
-    <ProjectGuid>{00F5C075-9874-4BCE-909A-99C1F600E047}</ProjectGuid>
-    <RootNamespace>NAnt.NUnit</RootNamespace>
-    <AssemblyName>NAnt.NUnit</AssemblyName>
-    <OutputType>Library</OutputType>
-    <RunPostBuildEvent>OnSuccessfulBuild</RunPostBuildEvent>
-    <PreBuildEvent />
-    <PostBuildEvent />
-    <NoConfig>false</NoConfig>
-    <ProductVersion>8.0.50727</ProductVersion>
-<<<<<<< HEAD
-    <TargetFrameworkVersion>v4.6.1</TargetFrameworkVersion>
-=======
-    <TargetFrameworkVersion>v3.5</TargetFrameworkVersion>
->>>>>>> 72c0654b
-    <FileUpgradeFlags>
-    </FileUpgradeFlags>
-    <OldToolsVersion>2.0</OldToolsVersion>
-    <UpgradeBackupLocation />
-    <PublishUrl>publish\</PublishUrl>
-    <Install>true</Install>
-    <InstallFrom>Disk</InstallFrom>
-    <UpdateEnabled>false</UpdateEnabled>
-    <UpdateMode>Foreground</UpdateMode>
-    <UpdateInterval>7</UpdateInterval>
-    <UpdateIntervalUnits>Days</UpdateIntervalUnits>
-    <UpdatePeriodically>false</UpdatePeriodically>
-    <UpdateRequired>false</UpdateRequired>
-    <MapFileExtensions>true</MapFileExtensions>
-    <ApplicationRevision>0</ApplicationRevision>
-    <ApplicationVersion>1.0.0.%2a</ApplicationVersion>
-    <IsWebBootstrapper>false</IsWebBootstrapper>
-    <UseApplicationTrust>false</UseApplicationTrust>
-    <BootstrapperEnabled>true</BootstrapperEnabled>
-    <TargetFrameworkProfile />
-  </PropertyGroup>
-  <PropertyGroup Condition=" '$(Configuration)|$(Platform)' == 'Debug|AnyCPU' ">
-    <DebugSymbols>true</DebugSymbols>
-    <DebugType>full</DebugType>
-    <Optimize>false</Optimize>
-    <WarningLevel>4</WarningLevel>
-    <OutputPath>..\..\build\Debug\</OutputPath>
-    <CodeAnalysisRuleSet>AllRules.ruleset</CodeAnalysisRuleSet>
-    <DefineConstants>TRACE;DEBUG</DefineConstants>
-    <DocumentationFile>..\..\build\Debug\NAnt.NUnit.xml</DocumentationFile>
-    <Prefer32Bit>false</Prefer32Bit>
-  </PropertyGroup>
-  <PropertyGroup Condition=" '$(Configuration)|$(Platform)' == 'Release|AnyCPU' ">
-    <DebugSymbols>true</DebugSymbols>
-    <DebugType>pdbonly</DebugType>
-    <Optimize>true</Optimize>
-    <OutputPath>..\..\build\Release\</OutputPath>
-    <WarningLevel>4</WarningLevel>
-    <CodeAnalysisRuleSet>AllRules.ruleset</CodeAnalysisRuleSet>
-    <DefineConstants>TRACE</DefineConstants>
-    <DocumentationFile>..\..\build\Release\NAnt.NUnit.xml</DocumentationFile>
-    <Prefer32Bit>false</Prefer32Bit>
-  </PropertyGroup>
-  <PropertyGroup Condition="'$(Configuration)|$(Platform)' == 'Debug|x86'">
-    <DebugSymbols>true</DebugSymbols>
-    <OutputPath>bin\x86\Debug\</OutputPath>
-    <DefineConstants>TRACE;DEBUG</DefineConstants>
-    <DocumentationFile>..\..\build\Debug\NAnt.NUnit.xml</DocumentationFile>
-    <DebugType>full</DebugType>
-    <PlatformTarget>x86</PlatformTarget>
-    <CodeAnalysisRuleSet>AllRules.ruleset</CodeAnalysisRuleSet>
-  </PropertyGroup>
-  <PropertyGroup Condition="'$(Configuration)|$(Platform)' == 'Release|x86'">
-    <DebugSymbols>true</DebugSymbols>
-    <OutputPath>bin\x86\Release\</OutputPath>
-    <DefineConstants>TRACE</DefineConstants>
-    <DocumentationFile>..\..\build\Release\NAnt.NUnit.xml</DocumentationFile>
-    <Optimize>true</Optimize>
-    <DebugType>pdbonly</DebugType>
-    <PlatformTarget>x86</PlatformTarget>
-    <CodeAnalysisRuleSet>AllRules.ruleset</CodeAnalysisRuleSet>
-  </PropertyGroup>
-  <ItemGroup>
-    <Reference Include="System.Xml" />
-    <Reference Include="System" />
-  </ItemGroup>
-  <ItemGroup>
-    <Compile Include="AssemblyInfo.cs" />
-    <Compile Include="..\CommonAssemblyInfo.cs">
-      <Link>CommonAssemblyInfo.cs</Link>
-    </Compile>
-    <Compile Include="FormatterData.cs" />
-    <Compile Include="FormatterDataCollection.cs" />
-    <Compile Include="FormatterElement.cs" />
-    <Compile Include="FormatterElementCollection.cs" />
-    <None Include="NAnt.NUnit.build" />
-  </ItemGroup>
-  <ItemGroup>
-    <BootstrapperPackage Include="Microsoft.Net.Client.3.5">
-      <Visible>False</Visible>
-      <ProductName>.NET Framework 3.5 SP1 Client Profile</ProductName>
-      <Install>false</Install>
-    </BootstrapperPackage>
-    <BootstrapperPackage Include="Microsoft.Net.Framework.3.5.SP1">
-      <Visible>False</Visible>
-      <ProductName>.NET Framework 3.5 SP1</ProductName>
-      <Install>true</Install>
-    </BootstrapperPackage>
-    <BootstrapperPackage Include="Microsoft.Windows.Installer.3.1">
-      <Visible>False</Visible>
-      <ProductName>Windows Installer 3.1</ProductName>
-      <Install>true</Install>
-    </BootstrapperPackage>
-  </ItemGroup>
-  <Import Project="$(MSBuildBinPath)\Microsoft.CSharp.Targets" />
-  <ItemGroup>
-    <ProjectReference Include="..\NAnt.Core\NAnt.Core.csproj">
-      <Project>{8F5F8375-4097-4952-B860-784EB9961ABE}</Project>
-      <Name>NAnt.Core</Name>
-    </ProjectReference>
-  </ItemGroup>
+﻿<?xml version="1.0" encoding="utf-8"?>
+<Project DefaultTargets="Build" xmlns="http://schemas.microsoft.com/developer/msbuild/2003" xmlns:Conversion="urn:Conversion" ToolsVersion="12.0">
+  <PropertyGroup>
+    <Configuration Condition=" '$(Configuration)' == '' ">Debug</Configuration>
+    <Platform Condition=" '$(Platform)' == '' ">AnyCPU</Platform>
+    <SchemaVersion>2.0</SchemaVersion>
+    <ProjectGuid>{00F5C075-9874-4BCE-909A-99C1F600E047}</ProjectGuid>
+    <RootNamespace>NAnt.NUnit</RootNamespace>
+    <AssemblyName>NAnt.NUnit</AssemblyName>
+    <OutputType>Library</OutputType>
+    <RunPostBuildEvent>OnSuccessfulBuild</RunPostBuildEvent>
+    <PreBuildEvent />
+    <PostBuildEvent />
+    <NoConfig>false</NoConfig>
+    <ProductVersion>8.0.50727</ProductVersion>
+    <TargetFrameworkVersion>v4.6.1</TargetFrameworkVersion>
+    <FileUpgradeFlags>
+    </FileUpgradeFlags>
+    <OldToolsVersion>2.0</OldToolsVersion>
+    <UpgradeBackupLocation />
+    <PublishUrl>publish\</PublishUrl>
+    <Install>true</Install>
+    <InstallFrom>Disk</InstallFrom>
+    <UpdateEnabled>false</UpdateEnabled>
+    <UpdateMode>Foreground</UpdateMode>
+    <UpdateInterval>7</UpdateInterval>
+    <UpdateIntervalUnits>Days</UpdateIntervalUnits>
+    <UpdatePeriodically>false</UpdatePeriodically>
+    <UpdateRequired>false</UpdateRequired>
+    <MapFileExtensions>true</MapFileExtensions>
+    <ApplicationRevision>0</ApplicationRevision>
+    <ApplicationVersion>1.0.0.%2a</ApplicationVersion>
+    <IsWebBootstrapper>false</IsWebBootstrapper>
+    <UseApplicationTrust>false</UseApplicationTrust>
+    <BootstrapperEnabled>true</BootstrapperEnabled>
+    <TargetFrameworkProfile />
+  </PropertyGroup>
+  <PropertyGroup Condition=" '$(Configuration)|$(Platform)' == 'Debug|AnyCPU' ">
+    <DebugSymbols>true</DebugSymbols>
+    <DebugType>full</DebugType>
+    <Optimize>false</Optimize>
+    <WarningLevel>4</WarningLevel>
+    <OutputPath>..\..\build\Debug\</OutputPath>
+    <CodeAnalysisRuleSet>AllRules.ruleset</CodeAnalysisRuleSet>
+    <DefineConstants>TRACE;DEBUG</DefineConstants>
+    <DocumentationFile>..\..\build\Debug\NAnt.NUnit.xml</DocumentationFile>
+    <Prefer32Bit>false</Prefer32Bit>
+  </PropertyGroup>
+  <PropertyGroup Condition=" '$(Configuration)|$(Platform)' == 'Release|AnyCPU' ">
+    <DebugSymbols>true</DebugSymbols>
+    <DebugType>pdbonly</DebugType>
+    <Optimize>true</Optimize>
+    <OutputPath>..\..\build\Release\</OutputPath>
+    <WarningLevel>4</WarningLevel>
+    <CodeAnalysisRuleSet>AllRules.ruleset</CodeAnalysisRuleSet>
+    <DefineConstants>TRACE</DefineConstants>
+    <DocumentationFile>..\..\build\Release\NAnt.NUnit.xml</DocumentationFile>
+    <Prefer32Bit>false</Prefer32Bit>
+  </PropertyGroup>
+  <PropertyGroup Condition="'$(Configuration)|$(Platform)' == 'Debug|x86'">
+    <DebugSymbols>true</DebugSymbols>
+    <OutputPath>bin\x86\Debug\</OutputPath>
+    <DefineConstants>TRACE;DEBUG</DefineConstants>
+    <DocumentationFile>..\..\build\Debug\NAnt.NUnit.xml</DocumentationFile>
+    <DebugType>full</DebugType>
+    <PlatformTarget>x86</PlatformTarget>
+    <CodeAnalysisRuleSet>AllRules.ruleset</CodeAnalysisRuleSet>
+  </PropertyGroup>
+  <PropertyGroup Condition="'$(Configuration)|$(Platform)' == 'Release|x86'">
+    <DebugSymbols>true</DebugSymbols>
+    <OutputPath>bin\x86\Release\</OutputPath>
+    <DefineConstants>TRACE</DefineConstants>
+    <DocumentationFile>..\..\build\Release\NAnt.NUnit.xml</DocumentationFile>
+    <Optimize>true</Optimize>
+    <DebugType>pdbonly</DebugType>
+    <PlatformTarget>x86</PlatformTarget>
+    <CodeAnalysisRuleSet>AllRules.ruleset</CodeAnalysisRuleSet>
+  </PropertyGroup>
+  <ItemGroup>
+    <Reference Include="System.Xml" />
+    <Reference Include="System" />
+  </ItemGroup>
+  <ItemGroup>
+    <Compile Include="AssemblyInfo.cs" />
+    <Compile Include="..\CommonAssemblyInfo.cs">
+      <Link>CommonAssemblyInfo.cs</Link>
+    </Compile>
+    <Compile Include="FormatterData.cs" />
+    <Compile Include="FormatterDataCollection.cs" />
+    <Compile Include="FormatterElement.cs" />
+    <Compile Include="FormatterElementCollection.cs" />
+    <None Include="NAnt.NUnit.build" />
+  </ItemGroup>
+  <ItemGroup>
+    <BootstrapperPackage Include="Microsoft.Net.Client.3.5">
+      <Visible>False</Visible>
+      <ProductName>.NET Framework 3.5 SP1 Client Profile</ProductName>
+      <Install>false</Install>
+    </BootstrapperPackage>
+    <BootstrapperPackage Include="Microsoft.Net.Framework.3.5.SP1">
+      <Visible>False</Visible>
+      <ProductName>.NET Framework 3.5 SP1</ProductName>
+      <Install>true</Install>
+    </BootstrapperPackage>
+    <BootstrapperPackage Include="Microsoft.Windows.Installer.3.1">
+      <Visible>False</Visible>
+      <ProductName>Windows Installer 3.1</ProductName>
+      <Install>true</Install>
+    </BootstrapperPackage>
+  </ItemGroup>
+  <Import Project="$(MSBuildBinPath)\Microsoft.CSharp.Targets" />
+  <ItemGroup>
+    <ProjectReference Include="..\NAnt.Core\NAnt.Core.csproj">
+      <Project>{8F5F8375-4097-4952-B860-784EB9961ABE}</Project>
+      <Name>NAnt.Core</Name>
+    </ProjectReference>
+  </ItemGroup>
 </Project>