﻿<?xml version="1.0" encoding="utf-8"?>
<Project DefaultTargets="Build" xmlns="http://schemas.microsoft.com/developer/msbuild/2003" xmlns:Conversion="urn:Conversion" ToolsVersion="12.0">
  <PropertyGroup>
    <Configuration Condition=" '$(Configuration)' == '' ">Debug</Configuration>
    <Platform Condition=" '$(Platform)' == '' ">AnyCPU</Platform>
    <SchemaVersion>2.0</SchemaVersion>
    <ProjectGuid>{A154DB17-7263-44E3-838E-1E4C4946B7D8}</ProjectGuid>
    <RootNamespace>NAnt.VisualCpp</RootNamespace>
    <AssemblyName>NAnt.VisualCppTasks</AssemblyName>
    <OutputType>Library</OutputType>
    <RunPostBuildEvent>OnSuccessfulBuild</RunPostBuildEvent>
    <PreBuildEvent />
    <PostBuildEvent />
    <NoConfig>false</NoConfig>
    <ProductVersion>8.0.50727</ProductVersion>
<<<<<<< HEAD
    <TargetFrameworkVersion>v4.6.1</TargetFrameworkVersion>
=======
    <TargetFrameworkVersion>v3.5</TargetFrameworkVersion>
>>>>>>> 72c0654b
    <FileUpgradeFlags>
    </FileUpgradeFlags>
    <OldToolsVersion>2.0</OldToolsVersion>
    <UpgradeBackupLocation />
    <PublishUrl>publish\</PublishUrl>
    <Install>true</Install>
    <InstallFrom>Disk</InstallFrom>
    <UpdateEnabled>false</UpdateEnabled>
    <UpdateMode>Foreground</UpdateMode>
    <UpdateInterval>7</UpdateInterval>
    <UpdateIntervalUnits>Days</UpdateIntervalUnits>
    <UpdatePeriodically>false</UpdatePeriodically>
    <UpdateRequired>false</UpdateRequired>
    <MapFileExtensions>true</MapFileExtensions>
    <ApplicationRevision>0</ApplicationRevision>
    <ApplicationVersion>1.0.0.%2a</ApplicationVersion>
    <IsWebBootstrapper>false</IsWebBootstrapper>
    <UseApplicationTrust>false</UseApplicationTrust>
    <BootstrapperEnabled>true</BootstrapperEnabled>
    <TargetFrameworkProfile />
  </PropertyGroup>
  <PropertyGroup Condition=" '$(Configuration)|$(Platform)' == 'Debug|AnyCPU' ">
    <DebugSymbols>true</DebugSymbols>
    <DebugType>full</DebugType>
    <Optimize>false</Optimize>
    <WarningLevel>4</WarningLevel>
    <OutputPath>..\..\build\Debug\</OutputPath>
    <CodeAnalysisRuleSet>AllRules.ruleset</CodeAnalysisRuleSet>
    <DefineConstants>TRACE;DEBUG</DefineConstants>
    <DocumentationFile>..\..\build\Debug\NAnt.VisualCppTasks.xml</DocumentationFile>
    <Prefer32Bit>false</Prefer32Bit>
  </PropertyGroup>
  <PropertyGroup Condition=" '$(Configuration)|$(Platform)' == 'Release|AnyCPU' ">
    <DebugSymbols>true</DebugSymbols>
    <DebugType>pdbonly</DebugType>
    <Optimize>true</Optimize>
    <OutputPath>..\..\build\Release\</OutputPath>
    <WarningLevel>4</WarningLevel>
    <CodeAnalysisRuleSet>AllRules.ruleset</CodeAnalysisRuleSet>
    <DefineConstants>TRACE</DefineConstants>
    <DocumentationFile>..\..\build\Release\NAnt.VisualCppTasks.xml</DocumentationFile>
    <Prefer32Bit>false</Prefer32Bit>
  </PropertyGroup>
  <PropertyGroup Condition="'$(Configuration)|$(Platform)' == 'Debug|x86'">
    <DebugSymbols>true</DebugSymbols>
    <OutputPath>bin\x86\Debug\</OutputPath>
    <DefineConstants>TRACE;DEBUG</DefineConstants>
    <DocumentationFile>..\..\build\Debug\NAnt.VisualCppTasks.xml</DocumentationFile>
    <DebugType>full</DebugType>
    <PlatformTarget>x86</PlatformTarget>
    <CodeAnalysisRuleSet>AllRules.ruleset</CodeAnalysisRuleSet>
  </PropertyGroup>
  <PropertyGroup Condition="'$(Configuration)|$(Platform)' == 'Release|x86'">
    <DebugSymbols>true</DebugSymbols>
    <OutputPath>bin\x86\Release\</OutputPath>
    <DefineConstants>TRACE</DefineConstants>
    <DocumentationFile>..\..\build\Release\NAnt.VisualCppTasks.xml</DocumentationFile>
    <Optimize>true</Optimize>
    <DebugType>pdbonly</DebugType>
    <PlatformTarget>x86</PlatformTarget>
    <CodeAnalysisRuleSet>AllRules.ruleset</CodeAnalysisRuleSet>
  </PropertyGroup>
  <ItemGroup>
    <Reference Include="mscorlib" />
    <Reference Include="System" />
  </ItemGroup>
  <ItemGroup>
    <Compile Include="AssemblyInfo.cs" />
    <Compile Include="..\CommonAssemblyInfo.cs">
      <Link>CommonAssemblyInfo.cs</Link>
    </Compile>
    <None Include="NAnt.VisualCpp.build" />
    <Compile Include="Tasks\ClTask.cs" />
    <Compile Include="Tasks\LibTask.cs" />
    <Compile Include="Tasks\LinkTask.cs" />
    <Compile Include="Tasks\McTask.cs" />
    <Compile Include="Tasks\MidlTask.cs" />
    <Compile Include="Tasks\RcTask.cs" />
    <Compile Include="Types\CharacterSet.cs" />
    <Compile Include="Types\Library.cs" />
    <Compile Include="Types\LibraryCollection.cs" />
    <Compile Include="Types\Symbol.cs" />
    <Compile Include="Types\SymbolCollection.cs" />
    <Compile Include="Util\ArgumentUtils.cs" />
  </ItemGroup>
  <ItemGroup>
    <BootstrapperPackage Include="Microsoft.Net.Client.3.5">
      <Visible>False</Visible>
      <ProductName>.NET Framework 3.5 SP1 Client Profile</ProductName>
      <Install>false</Install>
    </BootstrapperPackage>
    <BootstrapperPackage Include="Microsoft.Net.Framework.3.5.SP1">
      <Visible>False</Visible>
      <ProductName>.NET Framework 3.5 SP1</ProductName>
      <Install>true</Install>
    </BootstrapperPackage>
    <BootstrapperPackage Include="Microsoft.Windows.Installer.3.1">
      <Visible>False</Visible>
      <ProductName>Windows Installer 3.1</ProductName>
      <Install>true</Install>
    </BootstrapperPackage>
  </ItemGroup>
  <Import Project="$(MSBuildBinPath)\Microsoft.CSharp.Targets" />
  <ItemGroup>
    <ProjectReference Include="..\NAnt.Core\NAnt.Core.csproj">
      <Project>{8F5F8375-4097-4952-B860-784EB9961ABE}</Project>
      <Name>NAnt.Core</Name>
    </ProjectReference>
  </ItemGroup>
</Project><|MERGE_RESOLUTION|>--- conflicted
+++ resolved
@@ -1,130 +1,126 @@
-﻿<?xml version="1.0" encoding="utf-8"?>
-<Project DefaultTargets="Build" xmlns="http://schemas.microsoft.com/developer/msbuild/2003" xmlns:Conversion="urn:Conversion" ToolsVersion="12.0">
-  <PropertyGroup>
-    <Configuration Condition=" '$(Configuration)' == '' ">Debug</Configuration>
-    <Platform Condition=" '$(Platform)' == '' ">AnyCPU</Platform>
-    <SchemaVersion>2.0</SchemaVersion>
-    <ProjectGuid>{A154DB17-7263-44E3-838E-1E4C4946B7D8}</ProjectGuid>
-    <RootNamespace>NAnt.VisualCpp</RootNamespace>
-    <AssemblyName>NAnt.VisualCppTasks</AssemblyName>
-    <OutputType>Library</OutputType>
-    <RunPostBuildEvent>OnSuccessfulBuild</RunPostBuildEvent>
-    <PreBuildEvent />
-    <PostBuildEvent />
-    <NoConfig>false</NoConfig>
-    <ProductVersion>8.0.50727</ProductVersion>
-<<<<<<< HEAD
-    <TargetFrameworkVersion>v4.6.1</TargetFrameworkVersion>
-=======
-    <TargetFrameworkVersion>v3.5</TargetFrameworkVersion>
->>>>>>> 72c0654b
-    <FileUpgradeFlags>
-    </FileUpgradeFlags>
-    <OldToolsVersion>2.0</OldToolsVersion>
-    <UpgradeBackupLocation />
-    <PublishUrl>publish\</PublishUrl>
-    <Install>true</Install>
-    <InstallFrom>Disk</InstallFrom>
-    <UpdateEnabled>false</UpdateEnabled>
-    <UpdateMode>Foreground</UpdateMode>
-    <UpdateInterval>7</UpdateInterval>
-    <UpdateIntervalUnits>Days</UpdateIntervalUnits>
-    <UpdatePeriodically>false</UpdatePeriodically>
-    <UpdateRequired>false</UpdateRequired>
-    <MapFileExtensions>true</MapFileExtensions>
-    <ApplicationRevision>0</ApplicationRevision>
-    <ApplicationVersion>1.0.0.%2a</ApplicationVersion>
-    <IsWebBootstrapper>false</IsWebBootstrapper>
-    <UseApplicationTrust>false</UseApplicationTrust>
-    <BootstrapperEnabled>true</BootstrapperEnabled>
-    <TargetFrameworkProfile />
-  </PropertyGroup>
-  <PropertyGroup Condition=" '$(Configuration)|$(Platform)' == 'Debug|AnyCPU' ">
-    <DebugSymbols>true</DebugSymbols>
-    <DebugType>full</DebugType>
-    <Optimize>false</Optimize>
-    <WarningLevel>4</WarningLevel>
-    <OutputPath>..\..\build\Debug\</OutputPath>
-    <CodeAnalysisRuleSet>AllRules.ruleset</CodeAnalysisRuleSet>
-    <DefineConstants>TRACE;DEBUG</DefineConstants>
-    <DocumentationFile>..\..\build\Debug\NAnt.VisualCppTasks.xml</DocumentationFile>
-    <Prefer32Bit>false</Prefer32Bit>
-  </PropertyGroup>
-  <PropertyGroup Condition=" '$(Configuration)|$(Platform)' == 'Release|AnyCPU' ">
-    <DebugSymbols>true</DebugSymbols>
-    <DebugType>pdbonly</DebugType>
-    <Optimize>true</Optimize>
-    <OutputPath>..\..\build\Release\</OutputPath>
-    <WarningLevel>4</WarningLevel>
-    <CodeAnalysisRuleSet>AllRules.ruleset</CodeAnalysisRuleSet>
-    <DefineConstants>TRACE</DefineConstants>
-    <DocumentationFile>..\..\build\Release\NAnt.VisualCppTasks.xml</DocumentationFile>
-    <Prefer32Bit>false</Prefer32Bit>
-  </PropertyGroup>
-  <PropertyGroup Condition="'$(Configuration)|$(Platform)' == 'Debug|x86'">
-    <DebugSymbols>true</DebugSymbols>
-    <OutputPath>bin\x86\Debug\</OutputPath>
-    <DefineConstants>TRACE;DEBUG</DefineConstants>
-    <DocumentationFile>..\..\build\Debug\NAnt.VisualCppTasks.xml</DocumentationFile>
-    <DebugType>full</DebugType>
-    <PlatformTarget>x86</PlatformTarget>
-    <CodeAnalysisRuleSet>AllRules.ruleset</CodeAnalysisRuleSet>
-  </PropertyGroup>
-  <PropertyGroup Condition="'$(Configuration)|$(Platform)' == 'Release|x86'">
-    <DebugSymbols>true</DebugSymbols>
-    <OutputPath>bin\x86\Release\</OutputPath>
-    <DefineConstants>TRACE</DefineConstants>
-    <DocumentationFile>..\..\build\Release\NAnt.VisualCppTasks.xml</DocumentationFile>
-    <Optimize>true</Optimize>
-    <DebugType>pdbonly</DebugType>
-    <PlatformTarget>x86</PlatformTarget>
-    <CodeAnalysisRuleSet>AllRules.ruleset</CodeAnalysisRuleSet>
-  </PropertyGroup>
-  <ItemGroup>
-    <Reference Include="mscorlib" />
-    <Reference Include="System" />
-  </ItemGroup>
-  <ItemGroup>
-    <Compile Include="AssemblyInfo.cs" />
-    <Compile Include="..\CommonAssemblyInfo.cs">
-      <Link>CommonAssemblyInfo.cs</Link>
-    </Compile>
-    <None Include="NAnt.VisualCpp.build" />
-    <Compile Include="Tasks\ClTask.cs" />
-    <Compile Include="Tasks\LibTask.cs" />
-    <Compile Include="Tasks\LinkTask.cs" />
-    <Compile Include="Tasks\McTask.cs" />
-    <Compile Include="Tasks\MidlTask.cs" />
-    <Compile Include="Tasks\RcTask.cs" />
-    <Compile Include="Types\CharacterSet.cs" />
-    <Compile Include="Types\Library.cs" />
-    <Compile Include="Types\LibraryCollection.cs" />
-    <Compile Include="Types\Symbol.cs" />
-    <Compile Include="Types\SymbolCollection.cs" />
-    <Compile Include="Util\ArgumentUtils.cs" />
-  </ItemGroup>
-  <ItemGroup>
-    <BootstrapperPackage Include="Microsoft.Net.Client.3.5">
-      <Visible>False</Visible>
-      <ProductName>.NET Framework 3.5 SP1 Client Profile</ProductName>
-      <Install>false</Install>
-    </BootstrapperPackage>
-    <BootstrapperPackage Include="Microsoft.Net.Framework.3.5.SP1">
-      <Visible>False</Visible>
-      <ProductName>.NET Framework 3.5 SP1</ProductName>
-      <Install>true</Install>
-    </BootstrapperPackage>
-    <BootstrapperPackage Include="Microsoft.Windows.Installer.3.1">
-      <Visible>False</Visible>
-      <ProductName>Windows Installer 3.1</ProductName>
-      <Install>true</Install>
-    </BootstrapperPackage>
-  </ItemGroup>
-  <Import Project="$(MSBuildBinPath)\Microsoft.CSharp.Targets" />
-  <ItemGroup>
-    <ProjectReference Include="..\NAnt.Core\NAnt.Core.csproj">
-      <Project>{8F5F8375-4097-4952-B860-784EB9961ABE}</Project>
-      <Name>NAnt.Core</Name>
-    </ProjectReference>
-  </ItemGroup>
+﻿<?xml version="1.0" encoding="utf-8"?>
+<Project DefaultTargets="Build" xmlns="http://schemas.microsoft.com/developer/msbuild/2003" xmlns:Conversion="urn:Conversion" ToolsVersion="12.0">
+  <PropertyGroup>
+    <Configuration Condition=" '$(Configuration)' == '' ">Debug</Configuration>
+    <Platform Condition=" '$(Platform)' == '' ">AnyCPU</Platform>
+    <SchemaVersion>2.0</SchemaVersion>
+    <ProjectGuid>{A154DB17-7263-44E3-838E-1E4C4946B7D8}</ProjectGuid>
+    <RootNamespace>NAnt.VisualCpp</RootNamespace>
+    <AssemblyName>NAnt.VisualCppTasks</AssemblyName>
+    <OutputType>Library</OutputType>
+    <RunPostBuildEvent>OnSuccessfulBuild</RunPostBuildEvent>
+    <PreBuildEvent />
+    <PostBuildEvent />
+    <NoConfig>false</NoConfig>
+    <ProductVersion>8.0.50727</ProductVersion>
+    <TargetFrameworkVersion>v4.6.1</TargetFrameworkVersion>
+    <FileUpgradeFlags>
+    </FileUpgradeFlags>
+    <OldToolsVersion>2.0</OldToolsVersion>
+    <UpgradeBackupLocation />
+    <PublishUrl>publish\</PublishUrl>
+    <Install>true</Install>
+    <InstallFrom>Disk</InstallFrom>
+    <UpdateEnabled>false</UpdateEnabled>
+    <UpdateMode>Foreground</UpdateMode>
+    <UpdateInterval>7</UpdateInterval>
+    <UpdateIntervalUnits>Days</UpdateIntervalUnits>
+    <UpdatePeriodically>false</UpdatePeriodically>
+    <UpdateRequired>false</UpdateRequired>
+    <MapFileExtensions>true</MapFileExtensions>
+    <ApplicationRevision>0</ApplicationRevision>
+    <ApplicationVersion>1.0.0.%2a</ApplicationVersion>
+    <IsWebBootstrapper>false</IsWebBootstrapper>
+    <UseApplicationTrust>false</UseApplicationTrust>
+    <BootstrapperEnabled>true</BootstrapperEnabled>
+    <TargetFrameworkProfile />
+  </PropertyGroup>
+  <PropertyGroup Condition=" '$(Configuration)|$(Platform)' == 'Debug|AnyCPU' ">
+    <DebugSymbols>true</DebugSymbols>
+    <DebugType>full</DebugType>
+    <Optimize>false</Optimize>
+    <WarningLevel>4</WarningLevel>
+    <OutputPath>..\..\build\Debug\</OutputPath>
+    <CodeAnalysisRuleSet>AllRules.ruleset</CodeAnalysisRuleSet>
+    <DefineConstants>TRACE;DEBUG</DefineConstants>
+    <DocumentationFile>..\..\build\Debug\NAnt.VisualCppTasks.xml</DocumentationFile>
+    <Prefer32Bit>false</Prefer32Bit>
+  </PropertyGroup>
+  <PropertyGroup Condition=" '$(Configuration)|$(Platform)' == 'Release|AnyCPU' ">
+    <DebugSymbols>true</DebugSymbols>
+    <DebugType>pdbonly</DebugType>
+    <Optimize>true</Optimize>
+    <OutputPath>..\..\build\Release\</OutputPath>
+    <WarningLevel>4</WarningLevel>
+    <CodeAnalysisRuleSet>AllRules.ruleset</CodeAnalysisRuleSet>
+    <DefineConstants>TRACE</DefineConstants>
+    <DocumentationFile>..\..\build\Release\NAnt.VisualCppTasks.xml</DocumentationFile>
+    <Prefer32Bit>false</Prefer32Bit>
+  </PropertyGroup>
+  <PropertyGroup Condition="'$(Configuration)|$(Platform)' == 'Debug|x86'">
+    <DebugSymbols>true</DebugSymbols>
+    <OutputPath>bin\x86\Debug\</OutputPath>
+    <DefineConstants>TRACE;DEBUG</DefineConstants>
+    <DocumentationFile>..\..\build\Debug\NAnt.VisualCppTasks.xml</DocumentationFile>
+    <DebugType>full</DebugType>
+    <PlatformTarget>x86</PlatformTarget>
+    <CodeAnalysisRuleSet>AllRules.ruleset</CodeAnalysisRuleSet>
+  </PropertyGroup>
+  <PropertyGroup Condition="'$(Configuration)|$(Platform)' == 'Release|x86'">
+    <DebugSymbols>true</DebugSymbols>
+    <OutputPath>bin\x86\Release\</OutputPath>
+    <DefineConstants>TRACE</DefineConstants>
+    <DocumentationFile>..\..\build\Release\NAnt.VisualCppTasks.xml</DocumentationFile>
+    <Optimize>true</Optimize>
+    <DebugType>pdbonly</DebugType>
+    <PlatformTarget>x86</PlatformTarget>
+    <CodeAnalysisRuleSet>AllRules.ruleset</CodeAnalysisRuleSet>
+  </PropertyGroup>
+  <ItemGroup>
+    <Reference Include="mscorlib" />
+    <Reference Include="System" />
+  </ItemGroup>
+  <ItemGroup>
+    <Compile Include="AssemblyInfo.cs" />
+    <Compile Include="..\CommonAssemblyInfo.cs">
+      <Link>CommonAssemblyInfo.cs</Link>
+    </Compile>
+    <None Include="NAnt.VisualCpp.build" />
+    <Compile Include="Tasks\ClTask.cs" />
+    <Compile Include="Tasks\LibTask.cs" />
+    <Compile Include="Tasks\LinkTask.cs" />
+    <Compile Include="Tasks\McTask.cs" />
+    <Compile Include="Tasks\MidlTask.cs" />
+    <Compile Include="Tasks\RcTask.cs" />
+    <Compile Include="Types\CharacterSet.cs" />
+    <Compile Include="Types\Library.cs" />
+    <Compile Include="Types\LibraryCollection.cs" />
+    <Compile Include="Types\Symbol.cs" />
+    <Compile Include="Types\SymbolCollection.cs" />
+    <Compile Include="Util\ArgumentUtils.cs" />
+  </ItemGroup>
+  <ItemGroup>
+    <BootstrapperPackage Include="Microsoft.Net.Client.3.5">
+      <Visible>False</Visible>
+      <ProductName>.NET Framework 3.5 SP1 Client Profile</ProductName>
+      <Install>false</Install>
+    </BootstrapperPackage>
+    <BootstrapperPackage Include="Microsoft.Net.Framework.3.5.SP1">
+      <Visible>False</Visible>
+      <ProductName>.NET Framework 3.5 SP1</ProductName>
+      <Install>true</Install>
+    </BootstrapperPackage>
+    <BootstrapperPackage Include="Microsoft.Windows.Installer.3.1">
+      <Visible>False</Visible>
+      <ProductName>Windows Installer 3.1</ProductName>
+      <Install>true</Install>
+    </BootstrapperPackage>
+  </ItemGroup>
+  <Import Project="$(MSBuildBinPath)\Microsoft.CSharp.Targets" />
+  <ItemGroup>
+    <ProjectReference Include="..\NAnt.Core\NAnt.Core.csproj">
+      <Project>{8F5F8375-4097-4952-B860-784EB9961ABE}</Project>
+      <Name>NAnt.Core</Name>
+    </ProjectReference>
+  </ItemGroup>
 </Project>