﻿<?xml version="1.0" encoding="utf-8"?>
<Project DefaultTargets="Build" xmlns="http://schemas.microsoft.com/developer/msbuild/2003" xmlns:Conversion="urn:Conversion" ToolsVersion="12.0">
  <PropertyGroup>
    <Configuration Condition=" '$(Configuration)' == '' ">Debug</Configuration>
    <Platform Condition=" '$(Platform)' == '' ">AnyCPU</Platform>
    <SchemaVersion>2.0</SchemaVersion>
    <ProjectGuid>{DD434690-B4DF-4BF9-91FE-F139A41E2474}</ProjectGuid>
    <RootNamespace>NAnt.VSNet</RootNamespace>
    <AssemblyName>NAnt.VSNetTasks</AssemblyName>
    <OutputType>Library</OutputType>
    <RunPostBuildEvent>OnSuccessfulBuild</RunPostBuildEvent>
    <PreBuildEvent />
    <PostBuildEvent />
    <NoConfig>false</NoConfig>
    <ProductVersion>8.0.50727</ProductVersion>
<<<<<<< HEAD
    <TargetFrameworkVersion>v4.6.1</TargetFrameworkVersion>
=======
    <TargetFrameworkVersion>v3.5</TargetFrameworkVersion>
>>>>>>> 72c0654b
    <FileUpgradeFlags>
    </FileUpgradeFlags>
    <OldToolsVersion>2.0</OldToolsVersion>
    <UpgradeBackupLocation />
    <PublishUrl>publish\</PublishUrl>
    <Install>true</Install>
    <InstallFrom>Disk</InstallFrom>
    <UpdateEnabled>false</UpdateEnabled>
    <UpdateMode>Foreground</UpdateMode>
    <UpdateInterval>7</UpdateInterval>
    <UpdateIntervalUnits>Days</UpdateIntervalUnits>
    <UpdatePeriodically>false</UpdatePeriodically>
    <UpdateRequired>false</UpdateRequired>
    <MapFileExtensions>true</MapFileExtensions>
    <ApplicationRevision>0</ApplicationRevision>
    <ApplicationVersion>1.0.0.%2a</ApplicationVersion>
    <IsWebBootstrapper>false</IsWebBootstrapper>
    <UseApplicationTrust>false</UseApplicationTrust>
    <BootstrapperEnabled>true</BootstrapperEnabled>
    <TargetFrameworkProfile />
  </PropertyGroup>
  <PropertyGroup Condition=" '$(Configuration)|$(Platform)' == 'Debug|AnyCPU' ">
    <DebugSymbols>true</DebugSymbols>
    <DebugType>full</DebugType>
    <Optimize>false</Optimize>
    <WarningLevel>4</WarningLevel>
    <OutputPath>..\..\build\Debug\</OutputPath>
    <CodeAnalysisRuleSet>AllRules.ruleset</CodeAnalysisRuleSet>
    <DefineConstants>TRACE;DEBUG</DefineConstants>
    <DocumentationFile>..\..\build\Debug\NAnt.VSNetTasks.xml</DocumentationFile>
    <Prefer32Bit>false</Prefer32Bit>
  </PropertyGroup>
  <PropertyGroup Condition=" '$(Configuration)|$(Platform)' == 'Release|AnyCPU' ">
    <DebugSymbols>true</DebugSymbols>
    <DebugType>pdbonly</DebugType>
    <Optimize>true</Optimize>
    <OutputPath>..\..\build\Release\</OutputPath>
    <WarningLevel>4</WarningLevel>
    <CodeAnalysisRuleSet>AllRules.ruleset</CodeAnalysisRuleSet>
    <DefineConstants>TRACE</DefineConstants>
    <DocumentationFile>..\..\build\Release\NAnt.VSNetTasks.xml</DocumentationFile>
    <Prefer32Bit>false</Prefer32Bit>
  </PropertyGroup>
  <PropertyGroup Condition="'$(Configuration)|$(Platform)' == 'Debug|x86'">
    <DebugSymbols>true</DebugSymbols>
    <OutputPath>bin\x86\Debug\</OutputPath>
    <DefineConstants>TRACE;DEBUG</DefineConstants>
    <DocumentationFile>..\..\build\Debug\NAnt.VSNetTasks.xml</DocumentationFile>
    <DebugType>full</DebugType>
    <PlatformTarget>x86</PlatformTarget>
    <CodeAnalysisRuleSet>AllRules.ruleset</CodeAnalysisRuleSet>
  </PropertyGroup>
  <PropertyGroup Condition="'$(Configuration)|$(Platform)' == 'Release|x86'">
    <DebugSymbols>true</DebugSymbols>
    <OutputPath>bin\x86\Release\</OutputPath>
    <DefineConstants>TRACE</DefineConstants>
    <DocumentationFile>..\..\build\Release\NAnt.VSNetTasks.xml</DocumentationFile>
    <Optimize>true</Optimize>
    <DebugType>pdbonly</DebugType>
    <PlatformTarget>x86</PlatformTarget>
    <CodeAnalysisRuleSet>AllRules.ruleset</CodeAnalysisRuleSet>
  </PropertyGroup>
  <ItemGroup>
    <Reference Include="mscorlib" />
    <Reference Include="System" />
    <Reference Include="System.Xml" />
  </ItemGroup>
  <ItemGroup>
    <Compile Include="AssemblyInfo.cs" />
    <Compile Include="AssemblyReferenceBase.cs" />
    <Compile Include="..\CommonAssemblyInfo.cs">
      <Link>CommonAssemblyInfo.cs</Link>
    </Compile>
    <Compile Include="Configuration.cs" />
    <Compile Include="ConfigurationBase.cs" />
    <Compile Include="ConfigurationDictionary.cs" />
    <Compile Include="ConfigurationMap.cs" />
    <Compile Include="ConfigurationSettings.cs" />
    <Compile Include="CSharpProject.cs" />
    <Compile Include="CSharpProjectProvider.cs" />
    <Compile Include="FileReferenceBase.cs" />
    <Compile Include="GenericSolution.cs" />
    <Compile Include="JSharpProject.cs" />
    <Compile Include="JSharpProjectProvider.cs" />
    <Compile Include="ManagedAssemblyReference.cs" />
    <Compile Include="ManagedProjectBase.cs" />
    <Compile Include="ManagedProjectReference.cs" />
    <Compile Include="ManagedWrapperReference.cs" />
    <None Include="NAnt.VSNet.build" />
    <Compile Include="ProjectBase.cs" />
    <Compile Include="ProjectEntry.cs" />
    <Compile Include="ProjectFactory.cs" />
    <Compile Include="ProjectReferenceBase.cs" />
    <Compile Include="ProjectSettings.cs" />
    <Compile Include="ReferenceBase.cs" />
    <Compile Include="ReferencesResolver.cs" />
    <Compile Include="Resource.cs" />
    <Compile Include="SolutionBase.cs" />
    <Compile Include="SolutionFactory.cs" />
    <Compile Include="VBProject.cs" />
    <Compile Include="VBProjectProvider.cs" />
    <Compile Include="VcArgumentMap.cs" />
    <Compile Include="VcAssemblyReference.cs" />
    <Compile Include="VcConfigurationBase.cs" />
    <Compile Include="VcFileConfiguration.cs" />
    <Compile Include="VcProject.cs" />
    <Compile Include="VcProjectConfiguration.cs" />
    <Compile Include="VCProjectProvider.cs" />
    <Compile Include="VcProjectReference.cs" />
    <Compile Include="VcWrapperReference.cs" />
    <Compile Include="WebDavClient.cs" />
    <Compile Include="WrapperReferenceBase.cs" />
    <Compile Include="Everett\Solution.cs" />
    <Compile Include="Everett\SolutionProvider.cs" />
    <Compile Include="Extensibility\IProjectBuildProvider.cs" />
    <Compile Include="Extensibility\ISolutionBuildProvider.cs" />
    <Compile Include="Rainier\Solution.cs" />
    <Compile Include="Rainier\SolutionProvider.cs" />
    <Compile Include="Tasks\SolutionTask.cs" />
    <Compile Include="Types\UseOfATL.cs" />
    <Compile Include="Types\UseOfMFC.cs" />
    <Compile Include="Types\UsePrecompiledHeader.cs" />
    <Compile Include="Types\WebMap.cs" />
    <Compile Include="Types\WebMapCollection.cs" />
  </ItemGroup>
  <ItemGroup>
    <BootstrapperPackage Include="Microsoft.Net.Client.3.5">
      <Visible>False</Visible>
      <ProductName>.NET Framework 3.5 SP1 Client Profile</ProductName>
      <Install>false</Install>
    </BootstrapperPackage>
    <BootstrapperPackage Include="Microsoft.Net.Framework.3.5.SP1">
      <Visible>False</Visible>
      <ProductName>.NET Framework 3.5 SP1</ProductName>
      <Install>true</Install>
    </BootstrapperPackage>
    <BootstrapperPackage Include="Microsoft.Windows.Installer.3.1">
      <Visible>False</Visible>
      <ProductName>Windows Installer 3.1</ProductName>
      <Install>true</Install>
    </BootstrapperPackage>
  </ItemGroup>
  <Import Project="$(MSBuildBinPath)\Microsoft.CSharp.Targets" />
  <ItemGroup>
    <ProjectReference Include="..\NAnt.Core\NAnt.Core.csproj">
      <Project>{8F5F8375-4097-4952-B860-784EB9961ABE}</Project>
      <Name>NAnt.Core</Name>
    </ProjectReference>
    <ProjectReference Include="..\NAnt.DotNet\NAnt.DotNet.csproj">
      <Project>{B50A1067-785B-4686-8FFC-5AF424BEF163}</Project>
      <Name>NAnt.DotNet</Name>
    </ProjectReference>
    <ProjectReference Include="..\NAnt.VisualCpp\NAnt.VisualCpp.csproj">
      <Project>{A154DB17-7263-44E3-838E-1E4C4946B7D8}</Project>
      <Name>NAnt.VisualCpp</Name>
    </ProjectReference>
    <ProjectReference Include="..\NAnt.Win32\NAnt.Win32.csproj">
      <Project>{C66545A2-6FEC-4A38-937A-5B25E61EE8A1}</Project>
      <Name>NAnt.Win32</Name>
    </ProjectReference>
  </ItemGroup>
</Project><|MERGE_RESOLUTION|>--- conflicted
+++ resolved
@@ -1,182 +1,178 @@
-﻿<?xml version="1.0" encoding="utf-8"?>
-<Project DefaultTargets="Build" xmlns="http://schemas.microsoft.com/developer/msbuild/2003" xmlns:Conversion="urn:Conversion" ToolsVersion="12.0">
-  <PropertyGroup>
-    <Configuration Condition=" '$(Configuration)' == '' ">Debug</Configuration>
-    <Platform Condition=" '$(Platform)' == '' ">AnyCPU</Platform>
-    <SchemaVersion>2.0</SchemaVersion>
-    <ProjectGuid>{DD434690-B4DF-4BF9-91FE-F139A41E2474}</ProjectGuid>
-    <RootNamespace>NAnt.VSNet</RootNamespace>
-    <AssemblyName>NAnt.VSNetTasks</AssemblyName>
-    <OutputType>Library</OutputType>
-    <RunPostBuildEvent>OnSuccessfulBuild</RunPostBuildEvent>
-    <PreBuildEvent />
-    <PostBuildEvent />
-    <NoConfig>false</NoConfig>
-    <ProductVersion>8.0.50727</ProductVersion>
-<<<<<<< HEAD
-    <TargetFrameworkVersion>v4.6.1</TargetFrameworkVersion>
-=======
-    <TargetFrameworkVersion>v3.5</TargetFrameworkVersion>
->>>>>>> 72c0654b
-    <FileUpgradeFlags>
-    </FileUpgradeFlags>
-    <OldToolsVersion>2.0</OldToolsVersion>
-    <UpgradeBackupLocation />
-    <PublishUrl>publish\</PublishUrl>
-    <Install>true</Install>
-    <InstallFrom>Disk</InstallFrom>
-    <UpdateEnabled>false</UpdateEnabled>
-    <UpdateMode>Foreground</UpdateMode>
-    <UpdateInterval>7</UpdateInterval>
-    <UpdateIntervalUnits>Days</UpdateIntervalUnits>
-    <UpdatePeriodically>false</UpdatePeriodically>
-    <UpdateRequired>false</UpdateRequired>
-    <MapFileExtensions>true</MapFileExtensions>
-    <ApplicationRevision>0</ApplicationRevision>
-    <ApplicationVersion>1.0.0.%2a</ApplicationVersion>
-    <IsWebBootstrapper>false</IsWebBootstrapper>
-    <UseApplicationTrust>false</UseApplicationTrust>
-    <BootstrapperEnabled>true</BootstrapperEnabled>
-    <TargetFrameworkProfile />
-  </PropertyGroup>
-  <PropertyGroup Condition=" '$(Configuration)|$(Platform)' == 'Debug|AnyCPU' ">
-    <DebugSymbols>true</DebugSymbols>
-    <DebugType>full</DebugType>
-    <Optimize>false</Optimize>
-    <WarningLevel>4</WarningLevel>
-    <OutputPath>..\..\build\Debug\</OutputPath>
-    <CodeAnalysisRuleSet>AllRules.ruleset</CodeAnalysisRuleSet>
-    <DefineConstants>TRACE;DEBUG</DefineConstants>
-    <DocumentationFile>..\..\build\Debug\NAnt.VSNetTasks.xml</DocumentationFile>
-    <Prefer32Bit>false</Prefer32Bit>
-  </PropertyGroup>
-  <PropertyGroup Condition=" '$(Configuration)|$(Platform)' == 'Release|AnyCPU' ">
-    <DebugSymbols>true</DebugSymbols>
-    <DebugType>pdbonly</DebugType>
-    <Optimize>true</Optimize>
-    <OutputPath>..\..\build\Release\</OutputPath>
-    <WarningLevel>4</WarningLevel>
-    <CodeAnalysisRuleSet>AllRules.ruleset</CodeAnalysisRuleSet>
-    <DefineConstants>TRACE</DefineConstants>
-    <DocumentationFile>..\..\build\Release\NAnt.VSNetTasks.xml</DocumentationFile>
-    <Prefer32Bit>false</Prefer32Bit>
-  </PropertyGroup>
-  <PropertyGroup Condition="'$(Configuration)|$(Platform)' == 'Debug|x86'">
-    <DebugSymbols>true</DebugSymbols>
-    <OutputPath>bin\x86\Debug\</OutputPath>
-    <DefineConstants>TRACE;DEBUG</DefineConstants>
-    <DocumentationFile>..\..\build\Debug\NAnt.VSNetTasks.xml</DocumentationFile>
-    <DebugType>full</DebugType>
-    <PlatformTarget>x86</PlatformTarget>
-    <CodeAnalysisRuleSet>AllRules.ruleset</CodeAnalysisRuleSet>
-  </PropertyGroup>
-  <PropertyGroup Condition="'$(Configuration)|$(Platform)' == 'Release|x86'">
-    <DebugSymbols>true</DebugSymbols>
-    <OutputPath>bin\x86\Release\</OutputPath>
-    <DefineConstants>TRACE</DefineConstants>
-    <DocumentationFile>..\..\build\Release\NAnt.VSNetTasks.xml</DocumentationFile>
-    <Optimize>true</Optimize>
-    <DebugType>pdbonly</DebugType>
-    <PlatformTarget>x86</PlatformTarget>
-    <CodeAnalysisRuleSet>AllRules.ruleset</CodeAnalysisRuleSet>
-  </PropertyGroup>
-  <ItemGroup>
-    <Reference Include="mscorlib" />
-    <Reference Include="System" />
-    <Reference Include="System.Xml" />
-  </ItemGroup>
-  <ItemGroup>
-    <Compile Include="AssemblyInfo.cs" />
-    <Compile Include="AssemblyReferenceBase.cs" />
-    <Compile Include="..\CommonAssemblyInfo.cs">
-      <Link>CommonAssemblyInfo.cs</Link>
-    </Compile>
-    <Compile Include="Configuration.cs" />
-    <Compile Include="ConfigurationBase.cs" />
-    <Compile Include="ConfigurationDictionary.cs" />
-    <Compile Include="ConfigurationMap.cs" />
-    <Compile Include="ConfigurationSettings.cs" />
-    <Compile Include="CSharpProject.cs" />
-    <Compile Include="CSharpProjectProvider.cs" />
-    <Compile Include="FileReferenceBase.cs" />
-    <Compile Include="GenericSolution.cs" />
-    <Compile Include="JSharpProject.cs" />
-    <Compile Include="JSharpProjectProvider.cs" />
-    <Compile Include="ManagedAssemblyReference.cs" />
-    <Compile Include="ManagedProjectBase.cs" />
-    <Compile Include="ManagedProjectReference.cs" />
-    <Compile Include="ManagedWrapperReference.cs" />
-    <None Include="NAnt.VSNet.build" />
-    <Compile Include="ProjectBase.cs" />
-    <Compile Include="ProjectEntry.cs" />
-    <Compile Include="ProjectFactory.cs" />
-    <Compile Include="ProjectReferenceBase.cs" />
-    <Compile Include="ProjectSettings.cs" />
-    <Compile Include="ReferenceBase.cs" />
-    <Compile Include="ReferencesResolver.cs" />
-    <Compile Include="Resource.cs" />
-    <Compile Include="SolutionBase.cs" />
-    <Compile Include="SolutionFactory.cs" />
-    <Compile Include="VBProject.cs" />
-    <Compile Include="VBProjectProvider.cs" />
-    <Compile Include="VcArgumentMap.cs" />
-    <Compile Include="VcAssemblyReference.cs" />
-    <Compile Include="VcConfigurationBase.cs" />
-    <Compile Include="VcFileConfiguration.cs" />
-    <Compile Include="VcProject.cs" />
-    <Compile Include="VcProjectConfiguration.cs" />
-    <Compile Include="VCProjectProvider.cs" />
-    <Compile Include="VcProjectReference.cs" />
-    <Compile Include="VcWrapperReference.cs" />
-    <Compile Include="WebDavClient.cs" />
-    <Compile Include="WrapperReferenceBase.cs" />
-    <Compile Include="Everett\Solution.cs" />
-    <Compile Include="Everett\SolutionProvider.cs" />
-    <Compile Include="Extensibility\IProjectBuildProvider.cs" />
-    <Compile Include="Extensibility\ISolutionBuildProvider.cs" />
-    <Compile Include="Rainier\Solution.cs" />
-    <Compile Include="Rainier\SolutionProvider.cs" />
-    <Compile Include="Tasks\SolutionTask.cs" />
-    <Compile Include="Types\UseOfATL.cs" />
-    <Compile Include="Types\UseOfMFC.cs" />
-    <Compile Include="Types\UsePrecompiledHeader.cs" />
-    <Compile Include="Types\WebMap.cs" />
-    <Compile Include="Types\WebMapCollection.cs" />
-  </ItemGroup>
-  <ItemGroup>
-    <BootstrapperPackage Include="Microsoft.Net.Client.3.5">
-      <Visible>False</Visible>
-      <ProductName>.NET Framework 3.5 SP1 Client Profile</ProductName>
-      <Install>false</Install>
-    </BootstrapperPackage>
-    <BootstrapperPackage Include="Microsoft.Net.Framework.3.5.SP1">
-      <Visible>False</Visible>
-      <ProductName>.NET Framework 3.5 SP1</ProductName>
-      <Install>true</Install>
-    </BootstrapperPackage>
-    <BootstrapperPackage Include="Microsoft.Windows.Installer.3.1">
-      <Visible>False</Visible>
-      <ProductName>Windows Installer 3.1</ProductName>
-      <Install>true</Install>
-    </BootstrapperPackage>
-  </ItemGroup>
-  <Import Project="$(MSBuildBinPath)\Microsoft.CSharp.Targets" />
-  <ItemGroup>
-    <ProjectReference Include="..\NAnt.Core\NAnt.Core.csproj">
-      <Project>{8F5F8375-4097-4952-B860-784EB9961ABE}</Project>
-      <Name>NAnt.Core</Name>
-    </ProjectReference>
-    <ProjectReference Include="..\NAnt.DotNet\NAnt.DotNet.csproj">
-      <Project>{B50A1067-785B-4686-8FFC-5AF424BEF163}</Project>
-      <Name>NAnt.DotNet</Name>
-    </ProjectReference>
-    <ProjectReference Include="..\NAnt.VisualCpp\NAnt.VisualCpp.csproj">
-      <Project>{A154DB17-7263-44E3-838E-1E4C4946B7D8}</Project>
-      <Name>NAnt.VisualCpp</Name>
-    </ProjectReference>
-    <ProjectReference Include="..\NAnt.Win32\NAnt.Win32.csproj">
-      <Project>{C66545A2-6FEC-4A38-937A-5B25E61EE8A1}</Project>
-      <Name>NAnt.Win32</Name>
-    </ProjectReference>
-  </ItemGroup>
+﻿<?xml version="1.0" encoding="utf-8"?>
+<Project DefaultTargets="Build" xmlns="http://schemas.microsoft.com/developer/msbuild/2003" xmlns:Conversion="urn:Conversion" ToolsVersion="12.0">
+  <PropertyGroup>
+    <Configuration Condition=" '$(Configuration)' == '' ">Debug</Configuration>
+    <Platform Condition=" '$(Platform)' == '' ">AnyCPU</Platform>
+    <SchemaVersion>2.0</SchemaVersion>
+    <ProjectGuid>{DD434690-B4DF-4BF9-91FE-F139A41E2474}</ProjectGuid>
+    <RootNamespace>NAnt.VSNet</RootNamespace>
+    <AssemblyName>NAnt.VSNetTasks</AssemblyName>
+    <OutputType>Library</OutputType>
+    <RunPostBuildEvent>OnSuccessfulBuild</RunPostBuildEvent>
+    <PreBuildEvent />
+    <PostBuildEvent />
+    <NoConfig>false</NoConfig>
+    <ProductVersion>8.0.50727</ProductVersion>
+    <TargetFrameworkVersion>v4.6.1</TargetFrameworkVersion>
+    <FileUpgradeFlags>
+    </FileUpgradeFlags>
+    <OldToolsVersion>2.0</OldToolsVersion>
+    <UpgradeBackupLocation />
+    <PublishUrl>publish\</PublishUrl>
+    <Install>true</Install>
+    <InstallFrom>Disk</InstallFrom>
+    <UpdateEnabled>false</UpdateEnabled>
+    <UpdateMode>Foreground</UpdateMode>
+    <UpdateInterval>7</UpdateInterval>
+    <UpdateIntervalUnits>Days</UpdateIntervalUnits>
+    <UpdatePeriodically>false</UpdatePeriodically>
+    <UpdateRequired>false</UpdateRequired>
+    <MapFileExtensions>true</MapFileExtensions>
+    <ApplicationRevision>0</ApplicationRevision>
+    <ApplicationVersion>1.0.0.%2a</ApplicationVersion>
+    <IsWebBootstrapper>false</IsWebBootstrapper>
+    <UseApplicationTrust>false</UseApplicationTrust>
+    <BootstrapperEnabled>true</BootstrapperEnabled>
+    <TargetFrameworkProfile />
+  </PropertyGroup>
+  <PropertyGroup Condition=" '$(Configuration)|$(Platform)' == 'Debug|AnyCPU' ">
+    <DebugSymbols>true</DebugSymbols>
+    <DebugType>full</DebugType>
+    <Optimize>false</Optimize>
+    <WarningLevel>4</WarningLevel>
+    <OutputPath>..\..\build\Debug\</OutputPath>
+    <CodeAnalysisRuleSet>AllRules.ruleset</CodeAnalysisRuleSet>
+    <DefineConstants>TRACE;DEBUG</DefineConstants>
+    <DocumentationFile>..\..\build\Debug\NAnt.VSNetTasks.xml</DocumentationFile>
+    <Prefer32Bit>false</Prefer32Bit>
+  </PropertyGroup>
+  <PropertyGroup Condition=" '$(Configuration)|$(Platform)' == 'Release|AnyCPU' ">
+    <DebugSymbols>true</DebugSymbols>
+    <DebugType>pdbonly</DebugType>
+    <Optimize>true</Optimize>
+    <OutputPath>..\..\build\Release\</OutputPath>
+    <WarningLevel>4</WarningLevel>
+    <CodeAnalysisRuleSet>AllRules.ruleset</CodeAnalysisRuleSet>
+    <DefineConstants>TRACE</DefineConstants>
+    <DocumentationFile>..\..\build\Release\NAnt.VSNetTasks.xml</DocumentationFile>
+    <Prefer32Bit>false</Prefer32Bit>
+  </PropertyGroup>
+  <PropertyGroup Condition="'$(Configuration)|$(Platform)' == 'Debug|x86'">
+    <DebugSymbols>true</DebugSymbols>
+    <OutputPath>bin\x86\Debug\</OutputPath>
+    <DefineConstants>TRACE;DEBUG</DefineConstants>
+    <DocumentationFile>..\..\build\Debug\NAnt.VSNetTasks.xml</DocumentationFile>
+    <DebugType>full</DebugType>
+    <PlatformTarget>x86</PlatformTarget>
+    <CodeAnalysisRuleSet>AllRules.ruleset</CodeAnalysisRuleSet>
+  </PropertyGroup>
+  <PropertyGroup Condition="'$(Configuration)|$(Platform)' == 'Release|x86'">
+    <DebugSymbols>true</DebugSymbols>
+    <OutputPath>bin\x86\Release\</OutputPath>
+    <DefineConstants>TRACE</DefineConstants>
+    <DocumentationFile>..\..\build\Release\NAnt.VSNetTasks.xml</DocumentationFile>
+    <Optimize>true</Optimize>
+    <DebugType>pdbonly</DebugType>
+    <PlatformTarget>x86</PlatformTarget>
+    <CodeAnalysisRuleSet>AllRules.ruleset</CodeAnalysisRuleSet>
+  </PropertyGroup>
+  <ItemGroup>
+    <Reference Include="mscorlib" />
+    <Reference Include="System" />
+    <Reference Include="System.Xml" />
+  </ItemGroup>
+  <ItemGroup>
+    <Compile Include="AssemblyInfo.cs" />
+    <Compile Include="AssemblyReferenceBase.cs" />
+    <Compile Include="..\CommonAssemblyInfo.cs">
+      <Link>CommonAssemblyInfo.cs</Link>
+    </Compile>
+    <Compile Include="Configuration.cs" />
+    <Compile Include="ConfigurationBase.cs" />
+    <Compile Include="ConfigurationDictionary.cs" />
+    <Compile Include="ConfigurationMap.cs" />
+    <Compile Include="ConfigurationSettings.cs" />
+    <Compile Include="CSharpProject.cs" />
+    <Compile Include="CSharpProjectProvider.cs" />
+    <Compile Include="FileReferenceBase.cs" />
+    <Compile Include="GenericSolution.cs" />
+    <Compile Include="JSharpProject.cs" />
+    <Compile Include="JSharpProjectProvider.cs" />
+    <Compile Include="ManagedAssemblyReference.cs" />
+    <Compile Include="ManagedProjectBase.cs" />
+    <Compile Include="ManagedProjectReference.cs" />
+    <Compile Include="ManagedWrapperReference.cs" />
+    <None Include="NAnt.VSNet.build" />
+    <Compile Include="ProjectBase.cs" />
+    <Compile Include="ProjectEntry.cs" />
+    <Compile Include="ProjectFactory.cs" />
+    <Compile Include="ProjectReferenceBase.cs" />
+    <Compile Include="ProjectSettings.cs" />
+    <Compile Include="ReferenceBase.cs" />
+    <Compile Include="ReferencesResolver.cs" />
+    <Compile Include="Resource.cs" />
+    <Compile Include="SolutionBase.cs" />
+    <Compile Include="SolutionFactory.cs" />
+    <Compile Include="VBProject.cs" />
+    <Compile Include="VBProjectProvider.cs" />
+    <Compile Include="VcArgumentMap.cs" />
+    <Compile Include="VcAssemblyReference.cs" />
+    <Compile Include="VcConfigurationBase.cs" />
+    <Compile Include="VcFileConfiguration.cs" />
+    <Compile Include="VcProject.cs" />
+    <Compile Include="VcProjectConfiguration.cs" />
+    <Compile Include="VCProjectProvider.cs" />
+    <Compile Include="VcProjectReference.cs" />
+    <Compile Include="VcWrapperReference.cs" />
+    <Compile Include="WebDavClient.cs" />
+    <Compile Include="WrapperReferenceBase.cs" />
+    <Compile Include="Everett\Solution.cs" />
+    <Compile Include="Everett\SolutionProvider.cs" />
+    <Compile Include="Extensibility\IProjectBuildProvider.cs" />
+    <Compile Include="Extensibility\ISolutionBuildProvider.cs" />
+    <Compile Include="Rainier\Solution.cs" />
+    <Compile Include="Rainier\SolutionProvider.cs" />
+    <Compile Include="Tasks\SolutionTask.cs" />
+    <Compile Include="Types\UseOfATL.cs" />
+    <Compile Include="Types\UseOfMFC.cs" />
+    <Compile Include="Types\UsePrecompiledHeader.cs" />
+    <Compile Include="Types\WebMap.cs" />
+    <Compile Include="Types\WebMapCollection.cs" />
+  </ItemGroup>
+  <ItemGroup>
+    <BootstrapperPackage Include="Microsoft.Net.Client.3.5">
+      <Visible>False</Visible>
+      <ProductName>.NET Framework 3.5 SP1 Client Profile</ProductName>
+      <Install>false</Install>
+    </BootstrapperPackage>
+    <BootstrapperPackage Include="Microsoft.Net.Framework.3.5.SP1">
+      <Visible>False</Visible>
+      <ProductName>.NET Framework 3.5 SP1</ProductName>
+      <Install>true</Install>
+    </BootstrapperPackage>
+    <BootstrapperPackage Include="Microsoft.Windows.Installer.3.1">
+      <Visible>False</Visible>
+      <ProductName>Windows Installer 3.1</ProductName>
+      <Install>true</Install>
+    </BootstrapperPackage>
+  </ItemGroup>
+  <Import Project="$(MSBuildBinPath)\Microsoft.CSharp.Targets" />
+  <ItemGroup>
+    <ProjectReference Include="..\NAnt.Core\NAnt.Core.csproj">
+      <Project>{8F5F8375-4097-4952-B860-784EB9961ABE}</Project>
+      <Name>NAnt.Core</Name>
+    </ProjectReference>
+    <ProjectReference Include="..\NAnt.DotNet\NAnt.DotNet.csproj">
+      <Project>{B50A1067-785B-4686-8FFC-5AF424BEF163}</Project>
+      <Name>NAnt.DotNet</Name>
+    </ProjectReference>
+    <ProjectReference Include="..\NAnt.VisualCpp\NAnt.VisualCpp.csproj">
+      <Project>{A154DB17-7263-44E3-838E-1E4C4946B7D8}</Project>
+      <Name>NAnt.VisualCpp</Name>
+    </ProjectReference>
+    <ProjectReference Include="..\NAnt.Win32\NAnt.Win32.csproj">
+      <Project>{C66545A2-6FEC-4A38-937A-5B25E61EE8A1}</Project>
+      <Name>NAnt.Win32</Name>
+    </ProjectReference>
+  </ItemGroup>
 </Project>