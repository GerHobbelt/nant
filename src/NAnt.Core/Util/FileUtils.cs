--- conflicted
+++ resolved
@@ -17,26 +17,15 @@
 //
 
 using System;
-<<<<<<< HEAD
 using System.Collections;
-=======
-using System.Collections;
->>>>>>> 66e51d19
 using System.Globalization;
 using System.IO;
 using System.Text;
 
-<<<<<<< HEAD
-using NAnt.Core.Filters;
-using NAnt.Core.Types;
-
-namespace NAnt.Core.Util {
-=======
 using NAnt.Core.Filters;
 
 namespace NAnt.Core.Util
 {
->>>>>>> 66e51d19
     /// <summary>
     /// Provides modified version for Copy and Move from the File class that 
     /// allow for filter chain processing.
