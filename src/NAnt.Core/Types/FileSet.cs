--- conflicted
+++ resolved
@@ -1,4 +1,3 @@
-<<<<<<< HEAD
 // NAnt - A .NET build tool
 // Copyright (C) 2001-2003 Gerry Shaw
 //
@@ -24,8 +23,6 @@
 using System.Globalization;
 using System.IO;
 using System.Text;
-using System.Xml;
-
 using NAnt.Core.Attributes;
 using NAnt.Core.Util;
 
@@ -1116,1092 +1113,3 @@
         }
     }
 }
-=======
-// NAnt - A .NET build tool
-// Copyright (C) 2001-2003 Gerry Shaw
-//
-// This program is free software; you can redistribute it and/or modify
-// it under the terms of the GNU General Public License as published by
-// the Free Software Foundation; either version 2 of the License, or
-// (at your option) any later version.
-//
-// This program is distributed in the hope that it will be useful,
-// but WITHOUT ANY WARRANTY; without even the implied warranty of
-// MERCHANTABILITY or FITNESS FOR A PARTICULAR PURPOSE.  See the
-// GNU General Public License for more details.
-//
-// You should have received a copy of the GNU General Public License
-// along with this program; if not, write to the Free Software
-// Foundation, Inc., 59 Temple Place, Suite 330, Boston, MA  02111-1307  USA
-//
-// Gerry Shaw (gerry_shaw@yahoo.com)
-// Ian MacLean (ian@maclean.ms)
-
-using System;
-using System.Collections.Specialized;
-using System.Globalization;
-using System.IO;
-using System.Text;
-using NAnt.Core.Attributes;
-using NAnt.Core.Util;
-
-namespace NAnt.Core.Types {
-    /// <summary>
-    /// Filesets are groups of files.  These files can be found in a directory 
-    /// tree starting in a base directory and are matched by patterns taken 
-    /// from a number of patterns.  Filesets can appear inside tasks that support 
-    /// this feature or at the project level, i.e., as children of <c>&lt;project&gt;</c>.
-    /// </summary>
-    /// <remarks>
-    /// <h3>Patterns</h3>
-    /// <para>
-    /// As described earlier, patterns are used for the inclusion and exclusion. 
-    /// These patterns look very much like the patterns used in DOS and UNIX:
-    /// </para>
-    /// <list type="bullet">
-    ///     <item>
-    ///         <description>
-    ///             <para>'<c>*</c>' matches zero or more characters</para>
-    ///             <para>For example:</para>
-    ///             <para>
-    ///             <c>*.cs</c> matches <c>.cs</c>, <c>x.cs</c> and <c>FooBar.cs</c>, 
-    ///             but not <c>FooBar.xml</c> (does not end with <c>.cs</c>).
-    ///             </para>
-    ///         </description>
-    ///     </item>
-    ///     <item>
-    ///         <description>
-    ///             <para>'<c>?</c>' matches one character</para>
-    ///             <para>For example:</para>
-    ///             <para>
-    ///             <c>?.cs</c> matches <c>x.cs</c>, <c>A.cs</c>, but not 
-    ///             <c>.cs</c> or <c>xyz.cs</c> (both don't have one character
-    ///             before <c>.cs</c>).
-    ///             </para>
-    ///         </description>
-    ///     </item>
-    /// </list>
-    /// <para>
-    /// Combinations of <c>*</c>'s and <c>?</c>'s are allowed.
-    /// </para>
-    /// <para>
-    /// Matching is done per-directory. This means that first the first directory 
-    /// in the pattern is matched against the first directory in the path to match. 
-    /// Then the second directory is matched, and so on. For example, when we have 
-    /// the pattern <c>/?abc/*/*.cs</c> and the path <c>/xabc/foobar/test.cs</c>, 
-    /// the first <c>?abc</c> is matched with <c>xabc</c>, then <c>*</c> is matched 
-    /// with <c>foobar</c>, and finally <c>*.cs</c> is matched with <c>test.cs</c>. 
-    /// They all match, so the path matches the pattern.
-    /// </para>
-    /// <para>
-    /// To make things a bit more flexible, we added one extra feature, which makes 
-    /// it possible to match multiple directory levels. This can be used to match a 
-    /// complete directory tree, or a file anywhere in the directory tree. To do this, 
-    /// <c>**</c> must be used as the name of a directory. When <c>**</c> is used as 
-    /// the name of a directory in the pattern, it matches zero or more directories. 
-    /// For example: <c>/test/**</c> matches all files/directories under <c>/test/</c>, 
-    /// such as <c>/test/x.cs</c>, or <c>/test/foo/bar/xyz.html</c>, but not <c>/xyz.xml</c>.
-    /// </para>
-    /// <para>
-    /// There is one "shorthand" - if a pattern ends with <c>/</c> or <c>\</c>, then 
-    /// <c>**</c> is appended. For example, <c>mypackage/test/</c> is interpreted as 
-    /// if it were <c>mypackage/test/**</c>.
-    /// </para>
-    /// <h3>Case-Sensitivity</h3>
-    /// <para>
-    /// By default, pattern matching is case-sensitive on Unix and case-insensitive
-    /// on other platforms. The <see cref="CaseSensitive" /> parameter can be used
-    /// to override this.
-    /// </para>
-    /// <h3>Default Excludes</h3>
-    /// <para>
-    /// There are a set of definitions that are excluded by default from all 
-    /// tasks that use filesets. They are:
-    /// </para>
-    /// <list type="bullet">
-    ///     <item><description>**/.svn</description></item>
-    ///     <item><description>**/.svn/**</description></item>
-    ///     <item><description>**/_svn</description></item>
-    ///     <item><description>**/_svn/**</description></item>
-    ///     <item><description>**/.git</description></item>
-    ///     <item><description>**/.git/**</description></item>
-    ///     <item><description>**/.git* (eg. .gitignore)</description></item>
-    ///     <item><description>**/.hg</description></item>
-    ///     <item><description>**/.hg/**</description></item>
-    ///     <item><description>**/.hg* (eg. .hgignore)</description></item>
-    ///     <item><description>**/SCCS</description></item>
-    ///     <item><description>**/SCCS/**</description></item>
-    ///     <item><description>**/vssver.scc</description></item>
-    ///     <item><description>**/vssver2.scc</description></item>
-    ///     <item><description>**/_vti_cnf/**</description></item>
-    ///     <item><description>**/*~</description></item>
-    ///     <item><description>**/#*#</description></item>
-    ///     <item><description>**/.#*</description></item>
-    ///     <item><description>**/%*%</description></item>
-    ///     <item><description>**/CVS</description></item>
-    ///     <item><description>**/CVS/**</description></item>
-    ///     <item><description>**/.cvsignore</description></item>
-    /// </list>
-    /// <para>
-    /// If you do not want these default excludes applied, you may disable them 
-    /// by setting <see cref="DefaultExcludes" /> to <see langword="false" />.
-    /// </para>
-    /// </remarks>
-    /// <example>
-    /// <list type="table">
-    ///     <listheader>
-    ///         <term>Pattern</term>
-    ///         <description>Match</description>
-    ///     </listheader>
-    ///     <item>
-    ///         <term><c>**/CVS/*</c></term>
-    ///         <description>
-    ///             <para>
-    ///             Matches all files in <c>CVS</c> directories that can be 
-    ///             located anywhere in the directory tree.
-    ///             </para>
-    ///             <para>Matches:</para>
-    ///             <list type="bullet">
-    ///                 <item>
-    ///                     <description>CVS/Repository</description>
-    ///                 </item>
-    ///                 <item>
-    ///                     <description>org/apache/CVS/Entries</description>
-    ///                 </item>
-    ///                 <item>
-    ///                     <description>org/apache/jakarta/tools/ant/CVS/Entries</description>
-    ///                 </item>
-    ///             </list>
-    ///             <para>But not:</para>
-    ///             <list type="bullet">
-    ///                 <item>
-    ///                     <description>org/apache/CVS/foo/bar/Entries (<c>foo/bar/</c> part does not match)</description>
-    ///                 </item>
-    ///             </list>
-    ///         </description>
-    ///     </item>
-    ///     <item>
-    ///         <term><c>org/apache/jakarta/**</c></term>
-    ///         <description>
-    ///             <para>
-    ///             Matches all files in the <c>org/apache/jakarta</c> directory 
-    ///             tree.
-    ///             </para>
-    ///             <para>Matches:</para>
-    ///             <list type="bullet">
-    ///                 <item>
-    ///                     <description>org/apache/jakarta/tools/ant/docs/index.html</description>
-    ///                 </item>
-    ///                 <item>
-    ///                     <description>org/apache/jakarta/test.xml</description>
-    ///                 </item>
-    ///             </list>
-    ///             <para>But not:</para>
-    ///             <list type="bullet">
-    ///                 <item>
-    ///                     <description>org/apache/xyz.java (<c>jakarta/</c> part is missing)</description>
-    ///                 </item>
-    ///             </list>
-    ///         </description>
-    ///     </item>
-    ///     <item>
-    ///         <term><c>org/apache/**/CVS/*</c></term>
-    ///         <description>
-    ///             <para>
-    ///             Matches all files in <c>CVS</c> directories that are located 
-    ///             anywhere in the directory tree under <c>org/apache</c>.
-    ///             </para>
-    ///             <para>Matches:</para>
-    ///             <list type="bullet">
-    ///                 <item>
-    ///                     <description>org/apache/CVS/Entries</description>
-    ///                 </item>
-    ///                 <item>
-    ///                     <description>org/apache/jakarta/tools/ant/CVS/Entries</description>
-    ///                 </item>
-    ///             </list>
-    ///             <para>But not:</para>
-    ///             <list type="bullet">
-    ///                 <item>
-    ///                     <description>org/apache/CVS/foo/bar/Entries (<c>foo/bar/</c> part does not match)</description>
-    ///                 </item>
-    ///             </list>
-    ///         </description>
-    ///     </item>
-    ///     <item>
-    ///         <term><c>**/test/**</c></term>
-    ///         <description>
-    ///             <para>
-    ///             Matches all files that have a <c>test</c> element in their 
-    ///             path, including <c>test</c> as a filename.
-    ///             </para>
-    ///         </description>
-    ///     </item>
-    /// </list>
-    /// </example>
-    /// <seealso cref="PatternSet" />
-    [Serializable()]
-    [ElementName("fileset")]
-    public class FileSet : DataTypeBase {
-        #region Private Instance Fields
-
-        private bool _hasScanned;
-        private bool _defaultExcludes = true;
-        private bool _failOnEmpty;
-        private DirectoryInfo _baseDirectory;
-        private DirectoryScanner _scanner = new DirectoryScanner();
-        private StringCollection _asis = new StringCollection();
-        private PathScanner _pathFiles = new PathScanner();
-
-        #endregion Private Instance Fields
-
-        #region Private Static Fields
-
-        private static readonly log4net.ILog logger = log4net.LogManager.GetLogger(System.Reflection.MethodBase.GetCurrentMethod().DeclaringType);
-
-        #endregion Private Static Fields
-
-        #region Public Instance Constructors
-
-        /// <summary>
-        /// Initializes a new instance of the <see cref="FileSet" /> class.
-        /// </summary>
-        public FileSet() {
-        }
-        
-        /// <summary>
-        /// copy constructor
-        /// </summary>
-        /// <param name="fs"></param>
-        public FileSet(FileSet fs) {
-            fs.CopyTo((FileSet)this);
-        }
-
-        #endregion Public Instance Constructors
-
-        #region Public Instance Properties
-
-        /// <summary>
-        /// Indicates whether include and exclude patterns must be treated in a
-        /// case-sensitive way. The default is <see langword="true" /> on Unix;
-        /// otherwise, <see langword="false" />.
-        /// </summary>
-        [TaskAttribute("casesensitive")]
-        public bool CaseSensitive {
-            get { return _scanner.CaseSensitive; }
-            set { _scanner.CaseSensitive = value; }
-        }
-
-        /// <summary>
-        /// When set to <see langword="true" />, causes the fileset element to 
-        /// throw a <see cref="ValidationException" /> when no files match the 
-        /// includes and excludes criteria. The default is <see langword="false" />.
-        /// </summary>
-        [TaskAttribute("failonempty")]
-        [BooleanValidator()]
-        public bool FailOnEmpty {
-            get { return _failOnEmpty; }
-            set { _failOnEmpty = value; }
-        }
-
-        /// <summary>
-        /// Indicates whether default excludes should be used or not. 
-        /// The default is <see langword="true" />.
-        /// </summary>
-        [TaskAttribute("defaultexcludes")]
-        [BooleanValidator()]
-        public bool DefaultExcludes {
-            get { return _defaultExcludes; }
-            set { _defaultExcludes = value; }
-        }
-
-        /// <summary>
-        /// The base of the directory of this fileset. The default is the project 
-        /// base directory.
-        /// </summary>
-        [TaskAttribute("basedir")]
-        public virtual DirectoryInfo BaseDirectory {
-            get { 
-                if (_baseDirectory == null) {
-                    if (Parent != null && typeof(FileSet).IsAssignableFrom(Parent.GetType())) {
-                        return ((FileSet) Parent).BaseDirectory;
-                    } else if (Project != null) {
-                        return new DirectoryInfo(Project.BaseDirectory);
-                    }
-                }
-                return _baseDirectory; 
-            }
-            set { _baseDirectory = value; }
-        }
-
-        /// <summary>
-        /// Gets the collection of include patterns.
-        /// </summary>
-        public StringCollection Includes {
-            get { return _scanner.Includes; }
-        }
-
-        /// <summary>
-        /// Gets the collection of exclude patterns.
-        /// </summary>
-        public StringCollection Excludes {
-            get { return _scanner.Excludes; }
-        }
-
-        /// <summary>
-        /// Gets the collection of files that will be added to the 
-        /// <see cref="FileSet" /> without pattern matching or checking if the 
-        /// file exists.
-        /// </summary>
-        public StringCollection AsIs {
-            get { return _asis; }
-        }
-
-        public PathScanner PathFiles {
-            get { return _pathFiles; }
-        }
-
-        /// <summary>
-        /// Gets the collection of file names that match the fileset.
-        /// </summary>
-        /// <value>
-        /// A collection that contains the file names that match the 
-        /// <see cref="FileSet" />.
-        /// </value>
-        public StringCollection FileNames {
-            get {
-                if (!_hasScanned) {
-                    Scan();
-                }
-                return _scanner.FileNames;
-            }
-        }
-
-        /// <summary>
-        /// Gets the collection of directory names that match the fileset.
-        /// </summary>
-        /// <value>
-        /// A collection that contains the directory names that match the 
-        /// <see cref="FileSet" />.
-        /// </value>
-        public StringCollection DirectoryNames {
-            get { 
-                if (!_hasScanned) {
-                    Scan();
-                }
-                return _scanner.DirectoryNames;
-            }
-        }
-
-        /// <summary>
-        /// Gets the collection of directory names that were scanned for files.
-        /// </summary>
-        /// <value>
-        /// A collection that contains the directory names that were scanned for
-        /// files.
-        /// </value>
-        public StringCollection ScannedDirectories {
-            get { 
-                if (!_hasScanned) {
-                    Scan();
-                }
-                return _scanner.ScannedDirectories;
-            }
-        }
-
-        /// <summary>
-        /// The items to include in the fileset.
-        /// </summary>
-        [BuildElementArray("includes")]
-        [Obsolete("Use <include> element instead.", false)]
-        public Include[] SetIncludes {
-            set { IncludeElements = value; }
-        }
-
-        /// <summary>
-        /// The items to include in the fileset.
-        /// </summary>
-        [BuildElementArray("include")]
-        public Include[] IncludeElements {
-            set {
-                foreach (Include include in value) {
-                    if (include.IfDefined && !include.UnlessDefined) {
-                        if (include.AsIs) {
-                            logger.Debug(string.Format(CultureInfo.InvariantCulture, "Including AsIs=", include.Pattern));
-                            AsIs.Add(include.Pattern);
-                        } else if (include.FromPath) {
-                            logger.Debug(string.Format(CultureInfo.InvariantCulture, "Including FromPath=", include.Pattern));
-                            PathFiles.Add(include.Pattern);
-                        } else {
-                            logger.Debug(string.Format(CultureInfo.InvariantCulture, "Including pattern", include.Pattern));
-                            Includes.Add(include.Pattern);
-                        }
-                    }
-                }
-            }
-        }
-
-        /// <summary>
-        /// The items to exclude from the fileset.
-        /// </summary>
-        [BuildElementArray("excludes")]
-        [Obsolete("Use <exclude> element instead.", false)]
-        public Exclude[] SetExcludes {
-            set { ExcludeElements = value; }
-        }
-
-        /// <summary>
-        /// The items to exclude from the fileset.
-        /// </summary>
-        [BuildElementArray("exclude")]
-        public Exclude[] ExcludeElements {
-            set {
-                foreach (Exclude exclude in value) {
-                    if (exclude.IfDefined && !exclude.UnlessDefined) {
-                        logger.Debug(string.Format(CultureInfo.InvariantCulture, "Excluding pattern", exclude.Pattern));
-                        Excludes.Add(exclude.Pattern);
-                    }
-                }
-            }
-        }
-
-        /// <summary>
-        /// The files from which a list of patterns or files to include should 
-        /// be obtained.
-        /// </summary>
-        [BuildElementArray("includesList")]
-        [Obsolete("Use <includesfile> instead.", false)]
-        public IncludesFile[] SetIncludesList {
-            set {
-                IncludesFiles = value;
-            }
-        }
-
-        /// <summary>
-        /// The files from which a list of patterns or files to include should
-        /// be obtained.
-        /// </summary>
-        [BuildElementArray("includesfile")]
-        public IncludesFile[] IncludesFiles {
-            set {
-                foreach (IncludesFile includesFile in value) {
-                    if (includesFile.IfDefined && !includesFile.UnlessDefined) {
-                        if (includesFile.AsIs) {
-                            foreach (string pattern in includesFile.Patterns) {
-                                logger.Debug(string.Format(CultureInfo.InvariantCulture, "Including AsIs=", pattern));
-                                AsIs.Add(pattern);
-                            }
-                        } else if (includesFile.FromPath) {
-                            foreach (string pattern in includesFile.Patterns) {
-                                logger.Debug(string.Format(CultureInfo.InvariantCulture, "Including FromPath=", pattern));
-                                PathFiles.Add(pattern);
-                            }
-                        } else {
-                            foreach (string pattern in includesFile.Patterns) {
-                                logger.Debug(string.Format(CultureInfo.InvariantCulture, "Including Pattern=", pattern));
-                                Includes.Add(pattern);
-                            }
-                        }
-                    }
-                }
-            }
-        }
-
-        /// <summary>
-        /// The files from which a list of patterns or files to exclude should
-        /// be obtained.
-        /// </summary>
-        [BuildElementArray("excludesfile")]
-        public ExcludesFile[] ExcludesFiles {
-            set {
-                foreach (ExcludesFile excludesFile in value) {
-                    if (excludesFile.IfDefined && !excludesFile.UnlessDefined) {
-                        foreach (string pattern in excludesFile.Patterns) {
-                            logger.Debug(string.Format(CultureInfo.InvariantCulture, "Excluding=", pattern));
-                            Excludes.Add(pattern);
-                        }
-                    }
-                }
-            }
-        }
-
-        /// <summary>
-        /// Determines the most recently modified file in the fileset (by LastWriteTime of the <see cref="FileInfo"/>).
-        /// </summary>
-        /// <returns>
-        /// The <see cref="FileInfo"/> of the file that has the newest (closest to present) last write time.
-        /// </returns>
-        public FileInfo MostRecentLastWriteTimeFile {
-            get{
-                FileInfo newestFile = null;
-
-                foreach (string fileName in FileNames) {
-                    FileInfo fileInfo = new FileInfo(fileName);
-                    if(newestFile == null && fileInfo.Exists) {
-                        newestFile = fileInfo;
-                    }
-                    if (!fileInfo.Exists) {
-                        logger.Info(string.Format(CultureInfo.InvariantCulture, "File '{0}' does not exist (and is not newer than {1})", fileName, newestFile));
-                        continue;
-                    }
-                    if (newestFile != null && fileInfo.LastWriteTime > newestFile.LastWriteTime) {
-                        logger.Info(string.Format(CultureInfo.InvariantCulture, "'{0}' was newer than {1}", fileName, newestFile));
-                        newestFile = fileInfo;
-                    }
-                }
-                return newestFile;
-            }
-        }
-
-        #endregion Public Instance Properties
-
-        #region Implementation of ICloneable
-
-        /// <summary>
-        /// Creates a shallow copy of the <see cref="FileSet" />.
-        /// </summary>
-        /// <returns>
-        /// A shallow copy of the <see cref="FileSet" />.
-        /// </returns>
-        public virtual object Clone() {
-            FileSet clone = new FileSet();
-            CopyTo(clone);
-            return clone;
-        }
-
-        #endregion Implementation of ICloneable
-
-        #region Override implementation of Element
-
-        /// <summary>
-        /// Initializes this instance.
-        /// </summary>
-        protected override void Initialize() {
-            base.Initialize();
-            if (DefaultExcludes) {
-                // add default exclude patterns
-                Excludes.Add("**/.svn");
-                Excludes.Add("**/.svn/**");
-                Excludes.Add("**/_svn");
-                Excludes.Add("**/_svn/**");
-                Excludes.Add("**/.git");
-                Excludes.Add("**/.git/**");
-                Excludes.Add("**/.git*"); // eg .gitignore
-                Excludes.Add("**/.hg");
-                Excludes.Add("**/.hg/**");
-                Excludes.Add("**/.hg*"); // eg .hgignore
-                Excludes.Add("**/SCCS");
-                Excludes.Add("**/SCCS/**");
-                Excludes.Add("**/vssver.scc");
-                Excludes.Add("**/vssver2.scc");
-                Excludes.Add("**/_vti_cnf/**");
-                Excludes.Add("**/*~");
-                Excludes.Add("**/#*#");
-                Excludes.Add("**/.#*");
-                Excludes.Add("**/%*%");
-                Excludes.Add("**/CVS");
-                Excludes.Add("**/CVS/**");
-                Excludes.Add("**/.cvsignore");
-            }
-        }
-
-        #endregion Override implementation of Element
-
-        #region Override implementation of DataTypeBase
-
-        public override void Reset() {
-            // ensure that scanning will happen again for each use
-            _hasScanned = false;
-        }
-
-        #endregion Override implementation of DataTypeBase
-
-        #region Override implementation of Object
-
-        /// <summary>
-        /// Returns a <see cref="System.String" /> that represents this instance.
-        /// </summary>
-        /// <returns>
-        /// A <see cref="System.String" /> that represents this instance.
-        /// </returns>
-        public override string ToString() {
-            System.Text.StringBuilder sb = new System.Text.StringBuilder();
-            if (!_hasScanned){
-                sb.AppendFormat("Base path: {0}", BaseDirectory);
-                sb.AppendLine();
-                
-                sb.AppendLine("AsIs:");
-                sb.AppendLine(AsIs.ToString());
-
-                sb.AppendLine("Files:");
-                sb.AppendLine(_scanner.ToString());
-
-                sb.AppendLine("PathFiles:");
-                sb.AppendLine(_pathFiles.ToString());
-            } else {
-                sb.AppendFormat("IsEverythingIncluded: {0}", IsEverythingIncluded);
-                sb.AppendLine();
-                sb.AppendLine("Files:");
-                foreach (string file in this.FileNames) {
-                    sb.Append(file);
-                    sb.Append(Environment.NewLine);
-                }
-                sb.Append("Dirs:");
-                sb.Append(Environment.NewLine);
-                foreach (string dir in this.DirectoryNames) {
-                    sb.Append(dir);
-                    sb.Append(Environment.NewLine);
-                }
-            }
-
-            return sb.ToString();
-        }
-
-        #endregion Override implementation of Object
-
-        #region Public Instance Methods
-
-        /// <summary>
-        /// Adds a nested set of patterns, or references a standalone patternset.
-        /// </summary>
-        [BuildElement("patternset")]
-        public void AddPatternSet (PatternSet patternSet) {
-            Includes.AddRange(patternSet.GetIncludePatterns());
-            Excludes.AddRange(patternSet.GetExcludePatterns());
-        }
-
-        /// <summary>
-        /// Scans the directory/file patterns of the instance.
-        /// </summary>
-        /// <exception cref="BuildException">Error creating FileSet.</exception>
-        /// <exception cref="ValidationException">If <see cref="FailOnEmpty"/> is set to <c>true</c> and the fileset is empty.</exception>
-        public virtual void Scan() {
-            try {
-                _scanner.BaseDirectory = BaseDirectory;
-
-                _scanner.Scan();
-
-                // add all the as-is patterns to the scanned files.
-                foreach (string name in AsIs) {
-                    if (Directory.Exists(name)) {
-                        _scanner.DirectoryNames.Add(name);
-                    } else {
-                        _scanner.FileNames.Add(name);
-                    }
-                }
-
-                // add all the path-searched patterns to the scanned files.
-                foreach (string name in PathFiles.Scan()) {
-                    _scanner.FileNames.Add(name);
-                }
-
-                _hasScanned = true;
-            } catch (Exception ex) {
-                throw new BuildException("Error creating FileSet.", Location, ex);
-            }
-
-            if (FailOnEmpty && _scanner.FileNames.Count == 0) {
-                throw new ValidationException(string.Format(CultureInfo.InvariantCulture, 
-                    ResourceUtils.GetString("NA1164"), 
-                    _scanner.BaseDirectory, _scanner.Includes.ToString()), 
-                    Location);
-            }
-        }
-
-        #endregion Public Instance Methods
-
-        #region Protected Instance Methods
-
-        /// <summary>
-        /// Copies all instance data of the <see cref="FileSet" /> to a given
-        /// <see cref="FileSet" />.
-        /// </summary>
-        protected void CopyTo(FileSet clone) {
-            base.CopyTo(clone);
-
-            clone._asis = StringUtils.Clone(_asis);
-            if (_baseDirectory != null) {
-                clone._baseDirectory = new DirectoryInfo(_baseDirectory.FullName);
-            }
-            clone._defaultExcludes = _defaultExcludes;
-            clone._failOnEmpty = _failOnEmpty;
-            clone._hasScanned = _hasScanned;
-            clone._pathFiles = _pathFiles.Clone();
-            clone._scanner = (DirectoryScanner) _scanner.Clone();
-        }
-
-        #endregion Protected Instance Methods
-
-        #region Internal Instance Methods
-
-        internal string Find (string fileName) {
-            CompareOptions compareOptions = CompareOptions.None;
-            CompareInfo compare = CultureInfo.InvariantCulture.CompareInfo;
-
-            if (!CaseSensitive)
-                compareOptions |= CompareOptions.IgnoreCase;
-
-            foreach (string file in FileNames) {
-                if (compare.Compare (Path.GetFileName (file), fileName, compareOptions) == 0) {
-                    return file;
-                }
-            }
-
-            return null;
-        }
-
-        #endregion Internal Instance Methods
-
-        #region Protected Internal Instance Properties
-
-        /// <summary>
-        /// Indicates whether or not every file and directory is included in
-        /// the fileset list.
-        /// </summary>
-        protected internal bool IsEverythingIncluded
-        {
-            get
-            {
-                if (!_hasScanned)
-                {
-                    Scan();
-                }
-                return _scanner.IsEverythingIncluded;
-            }
-        }
-
-        #endregion Protected Internal Instance Properties
-
-        #region Public Static Methods
-
-        /// <summary>
-        /// Determines if a file has a more recent last write time than the 
-        /// given time, or no longer exists.
-        /// </summary>
-        /// <param name="fileName">A file to check the last write time against.</param>
-        /// <param name="targetLastWriteTime">The datetime to compare against.</param>
-        /// <returns>
-        /// The name of the file that has a last write time greater than 
-        /// <paramref name="targetLastWriteTime" /> or that no longer exists; 
-        /// otherwise, <see langword="null" />.
-        /// </returns>
-        public static string FindMoreRecentLastWriteTime(string fileName, DateTime targetLastWriteTime) {
-            StringCollection fileNames = new StringCollection();
-            fileNames.Add(fileName);
-            return FileSet.FindMoreRecentLastWriteTime(fileNames, targetLastWriteTime);
-        }
-
-        /// <summary>
-        /// Determines if one of the given files has a more recent last write 
-        /// time than the given time. If one of the given files no longer exists,
-        /// the target will be considered out-of-date.
-        /// </summary>
-        /// <param name="fileNames">A collection of filenames to check the last write time against.</param>
-        /// <param name="targetLastWriteTime">The datetime to compare against.</param>
-        /// <returns>
-        /// The name of the first file that has a last write time greater than 
-        /// <paramref name="targetLastWriteTime" />; otherwise, null.
-        /// </returns>
-        public static string FindMoreRecentLastWriteTime(StringCollection fileNames, DateTime targetLastWriteTime) {
-            foreach (string fileName in fileNames) {
-                // only check fully file names that have a full path
-                if (Path.IsPathRooted(fileName)) {
-                    FileInfo fileInfo = new FileInfo(fileName);
-                    if (!fileInfo.Exists) {
-                        logger.Info(string.Format(CultureInfo.InvariantCulture, "File '{0}' no longer exist (so the target might need to be updated)", fileName, targetLastWriteTime));
-                        return fileName;
-                    }
-                    if (fileInfo.LastWriteTime > targetLastWriteTime) {
-                        logger.Info(string.Format(CultureInfo.InvariantCulture, "'{0}' was newer than {1}", fileName, targetLastWriteTime));
-                        return fileName;
-                    }
-                }
-            }
-            return null;
-        }
-        
-        #endregion Public Static Methods
-
-        // These classes provide a way of getting the Element task to initialize
-        // the values from the build file.
-
-        /// <summary>
-        /// Class for storing the nested element <see cref="FileSet.Exclude"/>.
-        /// </summary>
-        public class Exclude : Element {
-            #region Private Instance Fields
-
-            private string _pattern;
-            private bool _ifDefined = true;
-            private bool _unlessDefined;
-
-            #endregion Private Instance Fields
-
-            #region Public Instance Properties
-
-            /// <summary>
-            /// The pattern or file name to exclude.
-            /// </summary>
-            [TaskAttribute("name", Required=true)]
-            [StringValidator(AllowEmpty=false)]
-            public virtual string Pattern {
-                get { return _pattern; }
-                set { _pattern = value; }
-            }
-
-            /// <summary>
-            /// If <see langword="true" /> then the pattern will be excluded; 
-            /// otherwise, skipped. The default is <see langword="true" />.
-            /// </summary>
-            [TaskAttribute("if")]
-            [BooleanValidator()]
-            public virtual bool IfDefined {
-                get { return _ifDefined; }
-                set { _ifDefined = value; }
-            }
-
-            /// <summary>
-            /// Opposite of <see cref="IfDefined" />. If <see langword="false" /> 
-            /// then the pattern will be excluded; otherwise, skipped. The default 
-            /// is <see langword="false" />.
-            /// </summary>
-            [TaskAttribute("unless")]
-            [BooleanValidator()]
-            public virtual bool UnlessDefined {
-                get { return _unlessDefined; }
-                set { _unlessDefined = value; }
-            }
-
-            #endregion Public Instance Properties
-        }
-
-        /// <summary>
-        /// Class for storing the nested element <see cref="FileSet.Include"/>.
-        /// </summary>
-        public class Include : Exclude {
-            #region Private Instance Fields
-
-            private bool _asIs;
-            private bool _fromPath;
-
-            #endregion Private Instance Fields
-
-            #region Public Instance Properties
-
-            /// <summary>
-            /// If <see langword="true" /> then the file name will be added to 
-            /// the <see cref="FileSet" /> without pattern matching or checking 
-            /// if the file exists.  The default is <see langword="false" />.
-            /// </summary>
-            [TaskAttribute("asis")]
-            [BooleanValidator()]
-            public bool AsIs {
-                get { return _asIs; }
-                set { _asIs = value; }
-            }
-
-            /// <summary>
-            /// If <see langword="true" /> then the file will be searched for 
-            /// on the path. The default is <see langword="false" />.
-            /// </summary>
-            [TaskAttribute("frompath")]
-            [BooleanValidator()]
-            public bool FromPath {
-                get { return _fromPath; }
-                set { _fromPath = value; }
-            }
-
-            #endregion Public Instance Properties
-
-            #region Override implementation of Exclude
-
-            /// <summary>
-            /// The pattern or file name to include.
-            /// </summary>
-            [TaskAttribute("name", Required=true)]
-            [StringValidator(AllowEmpty=false)]
-            public override string Pattern {
-                get { return base.Pattern; }
-                set { base.Pattern = value; }
-            }
-
-            /// <summary>
-            /// If <see langword="true" /> then the pattern will be included; 
-            /// otherwise, skipped. The default is <see langword="true" />.
-            /// </summary>
-            [TaskAttribute("if")]
-            [BooleanValidator()]
-            public override bool IfDefined {
-                get { return base.IfDefined; }
-                set { base.IfDefined = value; }
-            }
-
-            /// <summary>
-            /// Opposite of <see cref="IfDefined" />. If <see langword="false" /> 
-            /// then the pattern will be included; otherwise, skipped. The default 
-            /// is <see langword="false" />.
-            /// </summary>
-            [TaskAttribute("unless")]
-            [BooleanValidator()]
-            public override bool UnlessDefined {
-                get { return base.UnlessDefined; }
-                set { base.UnlessDefined = value; }
-            }
-
-            #endregion Override implementation of Exclude
-        }
-
-        /// <summary>
-        /// Class for storing the nested element <see cref="FileSet.ExcludesFiles"/>.
-        /// </summary>
-        public class ExcludesFile : Element {
-            #region Private Instance Fields
-
-            private bool _ifDefined = true;
-            private bool _unlessDefined;
-            private FileInfo _patternFile;
-
-            #endregion Private Instance Fields
-
-            #region Public Instance Properties
-
-            /// <summary>
-            /// Gets the list of patterns in <see cref="PatternFile" />.
-            /// </summary>
-            public StringCollection Patterns {
-                get {
-                    StringCollection patterns = new StringCollection();
-                    if (PatternFile == null) {
-                        return patterns;
-                    }
-
-                    try {
-                        using (StreamReader sr = new StreamReader(PatternFile.FullName, Encoding.Default, true)) {
-                            string line = sr.ReadLine ();
-                            while (line != null) {
-                                // remove leading and trailing whitespace
-                                line = line.Trim ();
-                                // only consider non-empty lines that are not comments
-                                if (line.Length != 0 && line [0] != '#') {
-                                    // add line as pattern
-                                    patterns.Add(line);
-                                }
-                                // read next line
-                                line = sr.ReadLine ();
-                            }
-                        }
-                        return patterns;
-                    } catch (Exception ex) {
-                        throw new BuildException(string.Format(CultureInfo.InvariantCulture, 
-                            "'{0}' list could not be opened.", PatternFile.FullName), 
-                            Location, ex);
-                    }
-                }
-            }
-
-            /// <summary>
-            /// If <see langword="true" /> then the patterns will be excluded; 
-            /// otherwise, skipped. The default is <see langword="true" />.
-            /// </summary>
-            [TaskAttribute("if")]
-            [BooleanValidator()]
-            public virtual bool IfDefined {
-                get { return _ifDefined; }
-                set { _ifDefined = value; }
-            }
-
-            /// <summary>
-            /// Opposite of <see cref="IfDefined" />. If <see langword="false" /> 
-            /// then the patterns will be excluded; otherwise, skipped. The default 
-            /// is <see langword="false" />.
-            /// </summary>
-            [TaskAttribute("unless")]
-            [BooleanValidator()]
-            public virtual bool UnlessDefined {
-                get { return _unlessDefined; }
-                set { _unlessDefined = value; }
-            }
-
-            /// <summary>
-            /// The name of a file; each line of this file is taken to be a 
-            /// pattern.
-            /// </summary>
-            [TaskAttribute("name", Required=true)]
-            [StringValidator(AllowEmpty=false)]
-            public FileInfo PatternFile {
-                get { return _patternFile; }
-                set { _patternFile = value; }
-            }
-
-            #endregion Public Instance Properties
-        }
-
-        /// <summary>
-        /// Class for storing the nested element <see cref="FileSet.IncludesFile"/>.
-        /// </summary>
-        public class IncludesFile : ExcludesFile {
-            #region Private Instance Fields
-
-            private bool _asIs;
-            private bool _fromPath;
-
-            #endregion Private Instance Fields
-
-            #region Public Instance Properties
-
-            /// <summary>
-            /// If <see langword="true" /> then the patterns in the include file 
-            /// will be added to the <see cref="FileSet" /> without pattern 
-            /// matching or checking if the file exists.  The default is 
-            /// <see langword="false" />.
-            /// </summary>
-            [TaskAttribute("asis")]
-            [BooleanValidator()]
-            public bool AsIs {
-                get { return _asIs; }
-                set { _asIs = value; }
-            }
-
-            /// <summary>
-            /// If <see langword="true" /> then the patterns in the include file
-            /// will be searched for on the path. The default is <see langword="false" />.
-            /// </summary>
-            [TaskAttribute("frompath")]
-            [BooleanValidator()]
-            public bool FromPath {
-                get { return _fromPath; }
-                set { _fromPath = value; }
-            }
-
-            #endregion Public Instance Properties
-
-            #region Override implementation of ExcludesFile
-
-            /// <summary>
-            /// If <see langword="true" /> then the patterns will be included;
-            /// otherwise, skipped. The default is <see langword="true" />.
-            /// </summary>
-            [TaskAttribute("if")]
-            [BooleanValidator()]
-            public override bool IfDefined {
-                get { return base.IfDefined; }
-                set { base.IfDefined = value; }
-            }
-
-            /// <summary>
-            /// Opposite of <see cref="IfDefined" />. If <see langword="false" /> 
-            /// then the patterns will be included; otherwise, skipped. The default 
-            /// is <see langword="false" />.
-            /// </summary>
-            [TaskAttribute("unless")]
-            [BooleanValidator()]
-            public override bool UnlessDefined {
-                get { return base.UnlessDefined; }
-                set { base.UnlessDefined = value; }
-            }
-
-            #endregion Override implementation of ExcludesFile
-        }
-    }
-}
->>>>>>> 66e51d19
