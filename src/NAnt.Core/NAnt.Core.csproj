--- conflicted
+++ resolved
@@ -1,300 +1,296 @@
-﻿<?xml version="1.0" encoding="utf-8"?>
-<Project DefaultTargets="Build" xmlns="http://schemas.microsoft.com/developer/msbuild/2003" xmlns:Conversion="urn:Conversion" ToolsVersion="12.0">
-  <PropertyGroup>
-    <Configuration Condition=" '$(Configuration)' == '' ">Debug</Configuration>
-    <Platform Condition=" '$(Platform)' == '' ">AnyCPU</Platform>
-    <SchemaVersion>2.0</SchemaVersion>
-    <ProjectGuid>{8F5F8375-4097-4952-B860-784EB9961ABE}</ProjectGuid>
-    <RootNamespace>NAnt.Core</RootNamespace>
-    <AssemblyName>NAnt.Core</AssemblyName>
-    <OutputType>Library</OutputType>
-    <RunPostBuildEvent>OnSuccessfulBuild</RunPostBuildEvent>
-    <PreBuildEvent />
-    <PostBuildEvent />
-    <NoConfig>false</NoConfig>
-    <ProductVersion>8.0.50727</ProductVersion>
-<<<<<<< HEAD
-    <TargetFrameworkVersion>v4.6.1</TargetFrameworkVersion>
-=======
-    <TargetFrameworkVersion>v3.5</TargetFrameworkVersion>
->>>>>>> 72c0654b
-    <FileUpgradeFlags>
-    </FileUpgradeFlags>
-    <OldToolsVersion>2.0</OldToolsVersion>
-    <UpgradeBackupLocation />
-    <PublishUrl>publish\</PublishUrl>
-    <Install>true</Install>
-    <InstallFrom>Disk</InstallFrom>
-    <UpdateEnabled>false</UpdateEnabled>
-    <UpdateMode>Foreground</UpdateMode>
-    <UpdateInterval>7</UpdateInterval>
-    <UpdateIntervalUnits>Days</UpdateIntervalUnits>
-    <UpdatePeriodically>false</UpdatePeriodically>
-    <UpdateRequired>false</UpdateRequired>
-    <MapFileExtensions>true</MapFileExtensions>
-    <ApplicationRevision>0</ApplicationRevision>
-    <ApplicationVersion>1.0.0.%2a</ApplicationVersion>
-    <IsWebBootstrapper>false</IsWebBootstrapper>
-    <UseApplicationTrust>false</UseApplicationTrust>
-    <BootstrapperEnabled>true</BootstrapperEnabled>
-    <TargetFrameworkProfile />
-  </PropertyGroup>
-  <PropertyGroup Condition=" '$(Configuration)|$(Platform)' == 'Debug|AnyCPU' ">
-    <DebugSymbols>true</DebugSymbols>
-    <DebugType>full</DebugType>
-    <Optimize>false</Optimize>
-    <WarningLevel>4</WarningLevel>
-    <OutputPath>..\..\build\Debug\</OutputPath>
-    <CodeAnalysisRuleSet>AllRules.ruleset</CodeAnalysisRuleSet>
-    <DefineConstants>TRACE;DEBUG</DefineConstants>
-    <DocumentationFile>..\..\build\Debug\NAnt.Core.xml</DocumentationFile>
-    <Prefer32Bit>false</Prefer32Bit>
-  </PropertyGroup>
-  <PropertyGroup Condition=" '$(Configuration)|$(Platform)' == 'Release|AnyCPU' ">
-    <DebugSymbols>true</DebugSymbols>
-    <DebugType>pdbonly</DebugType>
-    <Optimize>true</Optimize>
-    <OutputPath>..\..\build\Release\</OutputPath>
-    <WarningLevel>4</WarningLevel>
-    <CodeAnalysisRuleSet>AllRules.ruleset</CodeAnalysisRuleSet>
-    <DefineConstants>TRACE</DefineConstants>
-    <DocumentationFile>..\..\build\Release\NAnt.Core.xml</DocumentationFile>
-    <Prefer32Bit>false</Prefer32Bit>
-  </PropertyGroup>
-  <PropertyGroup Condition="'$(Configuration)|$(Platform)' == 'Debug|x86'">
-    <DebugSymbols>true</DebugSymbols>
-    <OutputPath>bin\x86\Debug\</OutputPath>
-    <DefineConstants>TRACE;DEBUG</DefineConstants>
-    <DocumentationFile>..\..\build\Debug\NAnt.Core.xml</DocumentationFile>
-    <DebugType>full</DebugType>
-    <PlatformTarget>x86</PlatformTarget>
-    <CodeAnalysisRuleSet>AllRules.ruleset</CodeAnalysisRuleSet>
-  </PropertyGroup>
-  <PropertyGroup Condition="'$(Configuration)|$(Platform)' == 'Release|x86'">
-    <DebugSymbols>true</DebugSymbols>
-    <OutputPath>bin\x86\Release\</OutputPath>
-    <DefineConstants>TRACE</DefineConstants>
-    <DocumentationFile>..\..\build\Release\NAnt.Core.xml</DocumentationFile>
-    <Optimize>true</Optimize>
-    <DebugType>pdbonly</DebugType>
-    <PlatformTarget>x86</PlatformTarget>
-    <CodeAnalysisRuleSet>AllRules.ruleset</CodeAnalysisRuleSet>
-  </PropertyGroup>
-  <ItemGroup>
-    <Reference Include="mscorlib" />
-    <Reference Include="System" />
-    <Reference Include="System.Web" />
-    <Reference Include="System.Xml" />
-    <Reference Include="System.Configuration" />
-    <Reference Include="log4net">
-      <HintPath>..\..\lib\common\neutral\log4net.dll</HintPath>
-    </Reference>
-  </ItemGroup>
-  <ItemGroup>
-    <Compile Include="AssemblyInfo.cs" />
-    <Compile Include="Attributes\BaseBuildAttribute.cs" />
-    <Compile Include="BuildException.cs" />
-    <Compile Include="CommandLineOptions.cs" />
-    <Compile Include="..\CommonAssemblyInfo.cs">
-      <Link>CommonAssemblyInfo.cs</Link>
-    </Compile>
-    <Compile Include="ConfigurationSection.cs" />
-    <Compile Include="ConsoleDriver.cs" />
-    <Compile Include="DataTypeBase.cs" />
-    <Compile Include="DataTypeBaseBuilder.cs" />
-    <Compile Include="DataTypeBaseBuilderCollection.cs" />
-    <Compile Include="DataTypeBaseDictionary.cs" />
-    <Compile Include="DirectoryScanner.cs" />
-    <Compile Include="Element.cs" />
-    <Compile Include="ExpressionEvalBase.cs" />
-    <Compile Include="ExpressionEvaluator.cs" />
-    <Compile Include="ExpressionParseException.cs" />
-    <Compile Include="ExpressionTokenizer.cs" />
-    <Compile Include="FrameworkInfo.cs" />
-    <Compile Include="FrameworkInfoDictionary.cs" />
-    <Compile Include="FrameworkTypes.cs" />
-    <Compile Include="FunctionSetBase.cs" />
-    <Compile Include="IConditional.cs" />
-    <Compile Include="Location.cs" />
-    <Compile Include="LocationMap.cs" />
-    <Compile Include="Log.cs" />
-    <None Include="NAnt.Core.build" />
-    <Compile Include="PathScanner.cs" />
-    <Compile Include="PlatformHelper.cs" />
-    <Compile Include="ExecutionGraph.cs" />
-    <Compile Include="Project.cs" />
-    <Compile Include="ProjectSettingsLoader.cs" />
-    <Compile Include="PropertyDictionary.cs" />
-    <Compile Include="Target.cs" />
-    <Compile Include="TargetCollection.cs" />
-    <Compile Include="Task.cs" />
-    <Compile Include="TaskBuilder.cs" />
-    <Compile Include="TaskBuilderCollection.cs" />
-    <Compile Include="TaskContainer.cs" />
-    <Compile Include="TypeFactory.cs" />
-    <Compile Include="Util\FileSystemEnumerator.cs" />
-    <Compile Include="ValidationException.cs" />
-    <Compile Include="XmlLogger.cs" />
-    <Compile Include="Attributes\BooleanValidatorAttribute.cs" />
-    <Compile Include="Attributes\BuildAttributeAttribute.cs" />
-    <Compile Include="Attributes\BuildElementArrayAttribute.cs" />
-    <Compile Include="Attributes\BuildElementAttribute.cs" />
-    <Compile Include="Attributes\BuildElementCollectionAttribute.cs" />
-    <Compile Include="Attributes\DateTimeValidatorAttribute.cs" />
-    <Compile Include="Attributes\ElementNameAttribute.cs" />
-    <Compile Include="Attributes\FileSetAttribute.cs" />
-    <Compile Include="Attributes\FrameworkConfigurableAttribute.cs" />
-    <Compile Include="Attributes\FunctionAttribute.cs" />
-    <Compile Include="Attributes\FunctionSetAttribute.cs" />
-    <Compile Include="Attributes\Int32ValidatorAttribute.cs" />
-    <Compile Include="Attributes\ProgramLocationAttribute.cs" />
-    <Compile Include="Attributes\StringValidatorAttribute.cs" />
-    <Compile Include="Attributes\TaskAttributeAttribute.cs" />
-    <Compile Include="Attributes\TaskNameAttribute.cs" />
-    <Compile Include="Attributes\ValidatorAttribute.cs" />
-    <Compile Include="Configuration\DirectoryName.cs" />
-    <Compile Include="Configuration\DirList.cs" />
-    <Compile Include="Configuration\ManagedExecutionMode.cs" />
-    <Compile Include="Configuration\ManagedExecutionModes.cs" />
-    <Compile Include="Configuration\Runtime.cs" />
-    <Compile Include="Configuration\RuntimeEngine.cs" />
-    <Compile Include="Extensibility\ExtensionAssembly.cs" />
-    <Compile Include="Extensibility\ExtensionBuilder.cs" />
-    <Compile Include="Extensibility\FunctionArgument.cs" />
-    <Compile Include="Extensibility\IPlugin.cs" />
-    <Compile Include="Extensibility\IPluginConsumer.cs" />
-    <Compile Include="Extensibility\PluginBuilder.cs" />
-    <Compile Include="Extensibility\PluginConsumerAttribute.cs" />
-    <Compile Include="Extensibility\PluginScanner.cs" />
-    <Compile Include="Filters\ExpandProperties.cs" />
-    <Compile Include="Filters\ReplaceString.cs" />
-    <Compile Include="Filters\ReplaceTokens.cs" />
-    <Compile Include="Filters\TabsToSpaces.cs" />
-    <Compile Include="Filters\Support\ChainableReader.cs" />
-    <Compile Include="Filters\Support\Filter.cs" />
-    <Compile Include="Filters\Support\FilterBuilder.cs" />
-    <Compile Include="Filters\Support\FilterBuilderCollection.cs" />
-    <Compile Include="Filters\Support\FilterChain.cs" />
-    <Compile Include="Filters\Support\FilterCollection.cs" />
-    <Compile Include="Filters\Support\PhysicalTextReader.cs" />
-    <Compile Include="Functions\AssemblyFunctions.cs" />
-    <Compile Include="Functions\AssemblyNameFunctions.cs" />
-    <Compile Include="Functions\BooleanFunctions.cs" />
-    <Compile Include="Functions\ConversionFunctions.cs" />
-    <Compile Include="Functions\DateTimeFunctions.cs" />
-    <Compile Include="Functions\DirectoryFunctions.cs" />
-    <Compile Include="Functions\DoubleFunctions.cs" />
-    <Compile Include="Functions\EnvironmentFunctions.cs" />
-    <Compile Include="Functions\FileFunctions.cs" />
-    <Compile Include="Functions\FileVersionInfoFunctions.cs" />
-    <Compile Include="Functions\FrameworkFunctions.cs" />
-    <Compile Include="Functions\Int32Functions.cs" />
-    <Compile Include="Functions\Int64Functions.cs" />
-    <Compile Include="Functions\MathFunctions.cs" />
-    <Compile Include="Functions\NAntFunctions.cs" />
-    <Compile Include="Functions\OperatingSystemFunctions.cs" />
-    <Compile Include="Functions\PathFunctions.cs" />
-    <Compile Include="Functions\PkgConfigFunctions.cs" />
-    <Compile Include="Functions\StringFunctions.cs" />
-    <Compile Include="Functions\TimeSpanFunctions.cs" />
-    <Compile Include="Functions\VersionFunctions.cs" />
-    <EmbeddedResource Include="Resources\ProjectHelp.xslt" />
-    <EmbeddedResource Include="Resources\Strings.resx" />
-    <Compile Include="Tasks\AttribTask.cs" />
-    <Compile Include="Tasks\AvailableTask.cs" />
-    <Compile Include="Tasks\CallTask.cs" />
-    <Compile Include="Tasks\CopyTask.cs" />
-    <Compile Include="Tasks\DeleteTask.cs" />
-    <Compile Include="Tasks\DescriptionTask.cs" />
-    <Compile Include="Tasks\EchoTask.cs" />
-    <Compile Include="Tasks\ExecTask.cs" />
-    <Compile Include="Tasks\ExternalProgramBase.cs" />
-    <Compile Include="Tasks\FailTask.cs" />
-    <Compile Include="Tasks\GetTask.cs" />
-    <Compile Include="Tasks\IfTask.cs" />
-    <Compile Include="Tasks\IncludeTask.cs" />
-    <Compile Include="Tasks\LoadFileTask.cs" />
-    <Compile Include="Tasks\LoadTasks.cs" />
-    <Compile Include="Tasks\LoopTask.cs" />
-    <Compile Include="Tasks\MailTask.cs" />
-    <Compile Include="Tasks\MkDirTask.cs" />
-    <Compile Include="Tasks\MoveTask.cs" />
-    <Compile Include="Tasks\NAntSchemaTask.cs" />
-    <Compile Include="Tasks\NAntTask.cs" />
-    <Compile Include="Tasks\PropertyTask.cs" />
-    <Compile Include="Tasks\RegexTask.cs" />
-    <Compile Include="Tasks\SetEnvTask.cs" />
-    <Compile Include="Tasks\SleepTask.cs" />
-    <Compile Include="Tasks\StyleTask.cs" />
-    <Compile Include="Tasks\SysInfo.cs" />
-    <Compile Include="Tasks\TouchTask.cs" />
-    <Compile Include="Tasks\TStampTask.cs" />
-    <Compile Include="Tasks\UpToDateTask.cs" />
-    <Compile Include="Tasks\XmlPeekTask.cs" />
-    <Compile Include="Tasks\XmlPokeTask.cs" />
-    <Compile Include="Types\Argument.cs" />
-    <Compile Include="Types\ArgumentCollection.cs" />
-    <Compile Include="Types\Credential.cs" />
-    <Compile Include="Types\DirSet.cs" />
-    <Compile Include="Types\EnvironmentVariable.cs" />
-    <Compile Include="Types\EnvironmentVariableCollection.cs" />
-    <Compile Include="Types\FileSet.cs" />
-    <Compile Include="Types\Formatter.cs" />
-    <Compile Include="Types\FormatterCollection.cs" />
-    <Compile Include="Types\ManagedExecution.cs" />
-    <Compile Include="Types\Option.cs" />
-    <Compile Include="Types\OptionCollection.cs" />
-    <Compile Include="Types\PathElement.cs" />
-    <Compile Include="Types\PathSet.cs" />
-    <Compile Include="Types\Pattern.cs" />
-    <Compile Include="Types\PatternCollection.cs" />
-    <Compile Include="Types\PatternSet.cs" />
-    <Compile Include="Types\Proxy.cs" />
-    <Compile Include="Types\RawXml.cs" />
-    <Compile Include="Types\Token.cs" />
-    <Compile Include="Types\XmlNamespace.cs" />
-    <Compile Include="Types\XmlNamespaceCollection.cs" />
-    <Compile Include="Types\XsltExtensionObject.cs" />
-    <Compile Include="Types\XsltExtensionObjectCollection.cs" />
-    <Compile Include="Types\XsltParameter.cs" />
-    <Compile Include="Types\XsltParameterCollection.cs" />
-    <Compile Include="Util\AssemblyResolver.cs" />
-    <Compile Include="Util\CommandLineArgument.cs" />
-    <Compile Include="Util\CommandLineArgumentAttribute.cs" />
-    <Compile Include="Util\CommandLineArgumentCollection.cs" />
-    <Compile Include="Util\CommandLineArgumentException.cs" />
-    <Compile Include="Util\CommandLineArgumentTypes.cs" />
-    <Compile Include="Util\CommandLineParser.cs" />
-    <Compile Include="Util\DateTimeProvider.cs" />
-    <Compile Include="Util\DefaultCommandLineArgumentAttribute.cs" />
-    <Compile Include="Util\FileUtils.cs" />
-    <Compile Include="Util\GacCache.cs" />
-    <Compile Include="Util\ReflectionUtils.cs" />
-    <Compile Include="Util\ResourceUtils.cs" />
-    <Compile Include="Util\StopWatchStack.cs" />
-    <Compile Include="Util\StringUtils.cs" />
-    <Compile Include="Tasks\ChooseTask.cs" />
-    <Compile Include="Tasks\TryCatchTask.cs" />
-    <Compile Include="ElementContainer.cs" />
-    <Compile Include="ExecutionNode.cs" />
-  </ItemGroup>
-  <ItemGroup>
-    <BootstrapperPackage Include="Microsoft.Net.Client.3.5">
-      <Visible>False</Visible>
-      <ProductName>.NET Framework 3.5 SP1 Client Profile</ProductName>
-      <Install>false</Install>
-    </BootstrapperPackage>
-    <BootstrapperPackage Include="Microsoft.Net.Framework.3.5.SP1">
-      <Visible>False</Visible>
-      <ProductName>.NET Framework 3.5 SP1</ProductName>
-      <Install>true</Install>
-    </BootstrapperPackage>
-    <BootstrapperPackage Include="Microsoft.Windows.Installer.3.1">
-      <Visible>False</Visible>
-      <ProductName>Windows Installer 3.1</ProductName>
-      <Install>true</Install>
-    </BootstrapperPackage>
-  </ItemGroup>
-  <ItemGroup />
-  <Import Project="$(MSBuildBinPath)\Microsoft.CSharp.Targets" />
+﻿<?xml version="1.0" encoding="utf-8"?>
+<Project DefaultTargets="Build" xmlns="http://schemas.microsoft.com/developer/msbuild/2003" xmlns:Conversion="urn:Conversion" ToolsVersion="12.0">
+  <PropertyGroup>
+    <Configuration Condition=" '$(Configuration)' == '' ">Debug</Configuration>
+    <Platform Condition=" '$(Platform)' == '' ">AnyCPU</Platform>
+    <SchemaVersion>2.0</SchemaVersion>
+    <ProjectGuid>{8F5F8375-4097-4952-B860-784EB9961ABE}</ProjectGuid>
+    <RootNamespace>NAnt.Core</RootNamespace>
+    <AssemblyName>NAnt.Core</AssemblyName>
+    <OutputType>Library</OutputType>
+    <RunPostBuildEvent>OnSuccessfulBuild</RunPostBuildEvent>
+    <PreBuildEvent />
+    <PostBuildEvent />
+    <NoConfig>false</NoConfig>
+    <ProductVersion>8.0.50727</ProductVersion>
+    <TargetFrameworkVersion>v4.6.1</TargetFrameworkVersion>
+    <FileUpgradeFlags>
+    </FileUpgradeFlags>
+    <OldToolsVersion>2.0</OldToolsVersion>
+    <UpgradeBackupLocation />
+    <PublishUrl>publish\</PublishUrl>
+    <Install>true</Install>
+    <InstallFrom>Disk</InstallFrom>
+    <UpdateEnabled>false</UpdateEnabled>
+    <UpdateMode>Foreground</UpdateMode>
+    <UpdateInterval>7</UpdateInterval>
+    <UpdateIntervalUnits>Days</UpdateIntervalUnits>
+    <UpdatePeriodically>false</UpdatePeriodically>
+    <UpdateRequired>false</UpdateRequired>
+    <MapFileExtensions>true</MapFileExtensions>
+    <ApplicationRevision>0</ApplicationRevision>
+    <ApplicationVersion>1.0.0.%2a</ApplicationVersion>
+    <IsWebBootstrapper>false</IsWebBootstrapper>
+    <UseApplicationTrust>false</UseApplicationTrust>
+    <BootstrapperEnabled>true</BootstrapperEnabled>
+    <TargetFrameworkProfile />
+  </PropertyGroup>
+  <PropertyGroup Condition=" '$(Configuration)|$(Platform)' == 'Debug|AnyCPU' ">
+    <DebugSymbols>true</DebugSymbols>
+    <DebugType>full</DebugType>
+    <Optimize>false</Optimize>
+    <WarningLevel>4</WarningLevel>
+    <OutputPath>..\..\build\Debug\</OutputPath>
+    <CodeAnalysisRuleSet>AllRules.ruleset</CodeAnalysisRuleSet>
+    <DefineConstants>TRACE;DEBUG</DefineConstants>
+    <DocumentationFile>..\..\build\Debug\NAnt.Core.xml</DocumentationFile>
+    <Prefer32Bit>false</Prefer32Bit>
+  </PropertyGroup>
+  <PropertyGroup Condition=" '$(Configuration)|$(Platform)' == 'Release|AnyCPU' ">
+    <DebugSymbols>true</DebugSymbols>
+    <DebugType>pdbonly</DebugType>
+    <Optimize>true</Optimize>
+    <OutputPath>..\..\build\Release\</OutputPath>
+    <WarningLevel>4</WarningLevel>
+    <CodeAnalysisRuleSet>AllRules.ruleset</CodeAnalysisRuleSet>
+    <DefineConstants>TRACE</DefineConstants>
+    <DocumentationFile>..\..\build\Release\NAnt.Core.xml</DocumentationFile>
+    <Prefer32Bit>false</Prefer32Bit>
+  </PropertyGroup>
+  <PropertyGroup Condition="'$(Configuration)|$(Platform)' == 'Debug|x86'">
+    <DebugSymbols>true</DebugSymbols>
+    <OutputPath>bin\x86\Debug\</OutputPath>
+    <DefineConstants>TRACE;DEBUG</DefineConstants>
+    <DocumentationFile>..\..\build\Debug\NAnt.Core.xml</DocumentationFile>
+    <DebugType>full</DebugType>
+    <PlatformTarget>x86</PlatformTarget>
+    <CodeAnalysisRuleSet>AllRules.ruleset</CodeAnalysisRuleSet>
+  </PropertyGroup>
+  <PropertyGroup Condition="'$(Configuration)|$(Platform)' == 'Release|x86'">
+    <DebugSymbols>true</DebugSymbols>
+    <OutputPath>bin\x86\Release\</OutputPath>
+    <DefineConstants>TRACE</DefineConstants>
+    <DocumentationFile>..\..\build\Release\NAnt.Core.xml</DocumentationFile>
+    <Optimize>true</Optimize>
+    <DebugType>pdbonly</DebugType>
+    <PlatformTarget>x86</PlatformTarget>
+    <CodeAnalysisRuleSet>AllRules.ruleset</CodeAnalysisRuleSet>
+  </PropertyGroup>
+  <ItemGroup>
+    <Reference Include="mscorlib" />
+    <Reference Include="System" />
+    <Reference Include="System.Web" />
+    <Reference Include="System.Xml" />
+    <Reference Include="System.Configuration" />
+    <Reference Include="log4net">
+      <HintPath>..\..\lib\common\neutral\log4net.dll</HintPath>
+    </Reference>
+  </ItemGroup>
+  <ItemGroup>
+    <Compile Include="AssemblyInfo.cs" />
+    <Compile Include="Attributes\BaseBuildAttribute.cs" />
+    <Compile Include="BuildException.cs" />
+    <Compile Include="CommandLineOptions.cs" />
+    <Compile Include="..\CommonAssemblyInfo.cs">
+      <Link>CommonAssemblyInfo.cs</Link>
+    </Compile>
+    <Compile Include="ConfigurationSection.cs" />
+    <Compile Include="ConsoleDriver.cs" />
+    <Compile Include="DataTypeBase.cs" />
+    <Compile Include="DataTypeBaseBuilder.cs" />
+    <Compile Include="DataTypeBaseBuilderCollection.cs" />
+    <Compile Include="DataTypeBaseDictionary.cs" />
+    <Compile Include="DirectoryScanner.cs" />
+    <Compile Include="Element.cs" />
+    <Compile Include="ExpressionEvalBase.cs" />
+    <Compile Include="ExpressionEvaluator.cs" />
+    <Compile Include="ExpressionParseException.cs" />
+    <Compile Include="ExpressionTokenizer.cs" />
+    <Compile Include="FrameworkInfo.cs" />
+    <Compile Include="FrameworkInfoDictionary.cs" />
+    <Compile Include="FrameworkTypes.cs" />
+    <Compile Include="FunctionSetBase.cs" />
+    <Compile Include="IConditional.cs" />
+    <Compile Include="Location.cs" />
+    <Compile Include="LocationMap.cs" />
+    <Compile Include="Log.cs" />
+    <None Include="NAnt.Core.build" />
+    <Compile Include="PathScanner.cs" />
+    <Compile Include="PlatformHelper.cs" />
+    <Compile Include="ExecutionGraph.cs" />
+    <Compile Include="Project.cs" />
+    <Compile Include="ProjectSettingsLoader.cs" />
+    <Compile Include="PropertyDictionary.cs" />
+    <Compile Include="Target.cs" />
+    <Compile Include="TargetCollection.cs" />
+    <Compile Include="Task.cs" />
+    <Compile Include="TaskBuilder.cs" />
+    <Compile Include="TaskBuilderCollection.cs" />
+    <Compile Include="TaskContainer.cs" />
+    <Compile Include="TypeFactory.cs" />
+    <Compile Include="Util\FileSystemEnumerator.cs" />
+    <Compile Include="ValidationException.cs" />
+    <Compile Include="XmlLogger.cs" />
+    <Compile Include="Attributes\BooleanValidatorAttribute.cs" />
+    <Compile Include="Attributes\BuildAttributeAttribute.cs" />
+    <Compile Include="Attributes\BuildElementArrayAttribute.cs" />
+    <Compile Include="Attributes\BuildElementAttribute.cs" />
+    <Compile Include="Attributes\BuildElementCollectionAttribute.cs" />
+    <Compile Include="Attributes\DateTimeValidatorAttribute.cs" />
+    <Compile Include="Attributes\ElementNameAttribute.cs" />
+    <Compile Include="Attributes\FileSetAttribute.cs" />
+    <Compile Include="Attributes\FrameworkConfigurableAttribute.cs" />
+    <Compile Include="Attributes\FunctionAttribute.cs" />
+    <Compile Include="Attributes\FunctionSetAttribute.cs" />
+    <Compile Include="Attributes\Int32ValidatorAttribute.cs" />
+    <Compile Include="Attributes\ProgramLocationAttribute.cs" />
+    <Compile Include="Attributes\StringValidatorAttribute.cs" />
+    <Compile Include="Attributes\TaskAttributeAttribute.cs" />
+    <Compile Include="Attributes\TaskNameAttribute.cs" />
+    <Compile Include="Attributes\ValidatorAttribute.cs" />
+    <Compile Include="Configuration\DirectoryName.cs" />
+    <Compile Include="Configuration\DirList.cs" />
+    <Compile Include="Configuration\ManagedExecutionMode.cs" />
+    <Compile Include="Configuration\ManagedExecutionModes.cs" />
+    <Compile Include="Configuration\Runtime.cs" />
+    <Compile Include="Configuration\RuntimeEngine.cs" />
+    <Compile Include="Extensibility\ExtensionAssembly.cs" />
+    <Compile Include="Extensibility\ExtensionBuilder.cs" />
+    <Compile Include="Extensibility\FunctionArgument.cs" />
+    <Compile Include="Extensibility\IPlugin.cs" />
+    <Compile Include="Extensibility\IPluginConsumer.cs" />
+    <Compile Include="Extensibility\PluginBuilder.cs" />
+    <Compile Include="Extensibility\PluginConsumerAttribute.cs" />
+    <Compile Include="Extensibility\PluginScanner.cs" />
+    <Compile Include="Filters\ExpandProperties.cs" />
+    <Compile Include="Filters\ReplaceString.cs" />
+    <Compile Include="Filters\ReplaceTokens.cs" />
+    <Compile Include="Filters\TabsToSpaces.cs" />
+    <Compile Include="Filters\Support\ChainableReader.cs" />
+    <Compile Include="Filters\Support\Filter.cs" />
+    <Compile Include="Filters\Support\FilterBuilder.cs" />
+    <Compile Include="Filters\Support\FilterBuilderCollection.cs" />
+    <Compile Include="Filters\Support\FilterChain.cs" />
+    <Compile Include="Filters\Support\FilterCollection.cs" />
+    <Compile Include="Filters\Support\PhysicalTextReader.cs" />
+    <Compile Include="Functions\AssemblyFunctions.cs" />
+    <Compile Include="Functions\AssemblyNameFunctions.cs" />
+    <Compile Include="Functions\BooleanFunctions.cs" />
+    <Compile Include="Functions\ConversionFunctions.cs" />
+    <Compile Include="Functions\DateTimeFunctions.cs" />
+    <Compile Include="Functions\DirectoryFunctions.cs" />
+    <Compile Include="Functions\DoubleFunctions.cs" />
+    <Compile Include="Functions\EnvironmentFunctions.cs" />
+    <Compile Include="Functions\FileFunctions.cs" />
+    <Compile Include="Functions\FileVersionInfoFunctions.cs" />
+    <Compile Include="Functions\FrameworkFunctions.cs" />
+    <Compile Include="Functions\Int32Functions.cs" />
+    <Compile Include="Functions\Int64Functions.cs" />
+    <Compile Include="Functions\MathFunctions.cs" />
+    <Compile Include="Functions\NAntFunctions.cs" />
+    <Compile Include="Functions\OperatingSystemFunctions.cs" />
+    <Compile Include="Functions\PathFunctions.cs" />
+    <Compile Include="Functions\PkgConfigFunctions.cs" />
+    <Compile Include="Functions\StringFunctions.cs" />
+    <Compile Include="Functions\TimeSpanFunctions.cs" />
+    <Compile Include="Functions\VersionFunctions.cs" />
+    <EmbeddedResource Include="Resources\ProjectHelp.xslt" />
+    <EmbeddedResource Include="Resources\Strings.resx" />
+    <Compile Include="Tasks\AttribTask.cs" />
+    <Compile Include="Tasks\AvailableTask.cs" />
+    <Compile Include="Tasks\CallTask.cs" />
+    <Compile Include="Tasks\CopyTask.cs" />
+    <Compile Include="Tasks\DeleteTask.cs" />
+    <Compile Include="Tasks\DescriptionTask.cs" />
+    <Compile Include="Tasks\EchoTask.cs" />
+    <Compile Include="Tasks\ExecTask.cs" />
+    <Compile Include="Tasks\ExternalProgramBase.cs" />
+    <Compile Include="Tasks\FailTask.cs" />
+    <Compile Include="Tasks\GetTask.cs" />
+    <Compile Include="Tasks\IfTask.cs" />
+    <Compile Include="Tasks\IncludeTask.cs" />
+    <Compile Include="Tasks\LoadFileTask.cs" />
+    <Compile Include="Tasks\LoadTasks.cs" />
+    <Compile Include="Tasks\LoopTask.cs" />
+    <Compile Include="Tasks\MailTask.cs" />
+    <Compile Include="Tasks\MkDirTask.cs" />
+    <Compile Include="Tasks\MoveTask.cs" />
+    <Compile Include="Tasks\NAntSchemaTask.cs" />
+    <Compile Include="Tasks\NAntTask.cs" />
+    <Compile Include="Tasks\PropertyTask.cs" />
+    <Compile Include="Tasks\RegexTask.cs" />
+    <Compile Include="Tasks\SetEnvTask.cs" />
+    <Compile Include="Tasks\SleepTask.cs" />
+    <Compile Include="Tasks\StyleTask.cs" />
+    <Compile Include="Tasks\SysInfo.cs" />
+    <Compile Include="Tasks\TouchTask.cs" />
+    <Compile Include="Tasks\TStampTask.cs" />
+    <Compile Include="Tasks\UpToDateTask.cs" />
+    <Compile Include="Tasks\XmlPeekTask.cs" />
+    <Compile Include="Tasks\XmlPokeTask.cs" />
+    <Compile Include="Types\Argument.cs" />
+    <Compile Include="Types\ArgumentCollection.cs" />
+    <Compile Include="Types\Credential.cs" />
+    <Compile Include="Types\DirSet.cs" />
+    <Compile Include="Types\EnvironmentVariable.cs" />
+    <Compile Include="Types\EnvironmentVariableCollection.cs" />
+    <Compile Include="Types\FileSet.cs" />
+    <Compile Include="Types\Formatter.cs" />
+    <Compile Include="Types\FormatterCollection.cs" />
+    <Compile Include="Types\ManagedExecution.cs" />
+    <Compile Include="Types\Option.cs" />
+    <Compile Include="Types\OptionCollection.cs" />
+    <Compile Include="Types\PathElement.cs" />
+    <Compile Include="Types\PathSet.cs" />
+    <Compile Include="Types\Pattern.cs" />
+    <Compile Include="Types\PatternCollection.cs" />
+    <Compile Include="Types\PatternSet.cs" />
+    <Compile Include="Types\Proxy.cs" />
+    <Compile Include="Types\RawXml.cs" />
+    <Compile Include="Types\Token.cs" />
+    <Compile Include="Types\XmlNamespace.cs" />
+    <Compile Include="Types\XmlNamespaceCollection.cs" />
+    <Compile Include="Types\XsltExtensionObject.cs" />
+    <Compile Include="Types\XsltExtensionObjectCollection.cs" />
+    <Compile Include="Types\XsltParameter.cs" />
+    <Compile Include="Types\XsltParameterCollection.cs" />
+    <Compile Include="Util\AssemblyResolver.cs" />
+    <Compile Include="Util\CommandLineArgument.cs" />
+    <Compile Include="Util\CommandLineArgumentAttribute.cs" />
+    <Compile Include="Util\CommandLineArgumentCollection.cs" />
+    <Compile Include="Util\CommandLineArgumentException.cs" />
+    <Compile Include="Util\CommandLineArgumentTypes.cs" />
+    <Compile Include="Util\CommandLineParser.cs" />
+    <Compile Include="Util\DateTimeProvider.cs" />
+    <Compile Include="Util\DefaultCommandLineArgumentAttribute.cs" />
+    <Compile Include="Util\FileUtils.cs" />
+    <Compile Include="Util\GacCache.cs" />
+    <Compile Include="Util\ReflectionUtils.cs" />
+    <Compile Include="Util\ResourceUtils.cs" />
+    <Compile Include="Util\StopWatchStack.cs" />
+    <Compile Include="Util\StringUtils.cs" />
+    <Compile Include="Tasks\ChooseTask.cs" />
+    <Compile Include="Tasks\TryCatchTask.cs" />
+    <Compile Include="ElementContainer.cs" />
+    <Compile Include="ExecutionNode.cs" />
+  </ItemGroup>
+  <ItemGroup>
+    <BootstrapperPackage Include="Microsoft.Net.Client.3.5">
+      <Visible>False</Visible>
+      <ProductName>.NET Framework 3.5 SP1 Client Profile</ProductName>
+      <Install>false</Install>
+    </BootstrapperPackage>
+    <BootstrapperPackage Include="Microsoft.Net.Framework.3.5.SP1">
+      <Visible>False</Visible>
+      <ProductName>.NET Framework 3.5 SP1</ProductName>
+      <Install>true</Install>
+    </BootstrapperPackage>
+    <BootstrapperPackage Include="Microsoft.Windows.Installer.3.1">
+      <Visible>False</Visible>
+      <ProductName>Windows Installer 3.1</ProductName>
+      <Install>true</Install>
+    </BootstrapperPackage>
+  </ItemGroup>
+  <ItemGroup />
+  <Import Project="$(MSBuildBinPath)\Microsoft.CSharp.Targets" />
 </Project>