<<<<<<< HEAD
// NAnt - A .NET build tool
// Copyright (C) 2001-2003 Gerry Shaw
//
// This program is free software; you can redistribute it and/or modify
// it under the terms of the GNU General Public License as published by
// the Free Software Foundation; either version 2 of the License, or
// (at your option) any later version.
//
// This program is distributed in the hope that it will be useful,
// but WITHOUT ANY WARRANTY; without even the implied warranty of
// MERCHANTABILITY or FITNESS FOR A PARTICULAR PURPOSE.  See the
// GNU General Public License for more details.
//
// You should have received a copy of the GNU General Public License
// along with this program; if not, write to the Free Software
// Foundation, Inc., 59 Temple Place, Suite 330, Boston, MA  02111-1307  USA
//
// Gerry Shaw (gerry_shaw@yahoo.com)
// Ian MacLean (imaclean@gmail.com)
// Scott Hernandez (ScottHernandez@hotmail.com)
// William E. Caputo (wecaputo@thoughtworks.com | logosity@yahoo.com)

using System;
using System.Collections;
using System.Collections.Specialized;
using System.ComponentModel;
using System.Configuration;
using System.Globalization;
using System.IO;
using System.Reflection;
using System.Text;
using System.Xml;

using Microsoft.Win32;

using NAnt.Core.Tasks;
using NAnt.Core.Util;

namespace NAnt.Core {
    /// <summary>
    /// Central representation of a NAnt project.
    /// </summary>
    /// <example>
    ///   <para>
    ///   The <see cref="Run" /> method will initialize the project with the build
    ///   file specified in the constructor and execute the default target.
    ///   </para>
    ///   <code>
    ///     <![CDATA[
    /// Project p = new Project("foo.build", Level.Info);
    /// p.Run();
    ///     ]]>
    ///   </code>
    /// </example>
    /// <example>
    ///   <para>
    ///   If no target is given, the default target will be executed if specified 
    ///   in the project.
    ///   </para>
    ///   <code>
    ///     <![CDATA[
    /// Project p = new Project("foo.build", Level.Info);
    /// p.Execute("build");
    ///     ]]>
    ///   </code>
    /// </example>
    [Serializable()]
    public class Project {
        #region Private Static Fields

        /// <summary>
        /// Holds the logger for this class.
        /// </summary>
        private static readonly log4net.ILog logger = log4net.LogManager.GetLogger(System.Reflection.MethodBase.GetCurrentMethod().DeclaringType);

        // XML element and attribute names that are not defined in metadata
        private const string RootXml = "project";
        private const string ProjectNameAttribute = "name";
        private const string ProjectDefaultAttribte = "default";
        private const string ProjectBaseDirAttribute = "basedir";
        private const string TargetXml = "target";
        private const string WildTarget = "*";

        /// <summary>
        /// Constant for the "visiting" state, used when traversing a DFS of 
        /// target dependencies.
        /// </summary>
        private const string Visiting = "VISITING";

        /// <summary>
        /// Constant for the "visited" state, used when traversing a DFS of 
        /// target dependencies.
        /// </summary>
        private const string Visited = "VISITED";

        #endregion Private Static Fields

        #region Internal Static Fields

        // named properties
        internal const string NAntPlatform = "nant.platform";
        internal const string NAntPlatformName = NAntPlatform + ".name";
        internal const string NAntPropertyFileName = "nant.filename";
        internal const string NAntPropertyVersion = "nant.version";
        internal const string NAntPropertyLocation = "nant.location";
        internal const string NAntPropertyProjectName = "nant.project.name";
        internal const string NAntPropertyProjectBuildFile = "nant.project.buildfile";
        internal const string NAntPropertyProjectBaseDir = "nant.project.basedir";
        internal const string NAntPropertyProjectDefault = "nant.project.default";
        internal const string NAntPropertyOnSuccess = "nant.onsuccess";
        internal const string NAntPropertyOnFailure = "nant.onfailure";

        #endregion Internal Static Fields

        #region Public Instance Events

        public event BuildEventHandler BuildStarted;
        public event BuildEventHandler BuildFinished;
        public event BuildEventHandler TargetStarted;
        public event BuildEventHandler TargetFinished;
        public event BuildEventHandler TaskStarted;
        public event BuildEventHandler TaskFinished;
        public event BuildEventHandler MessageLogged;

        #endregion Public Instance Events

        #region Private Instance Fields

        private string _baseDirectory;
        private string _projectName = "";
        private string _defaultTargetName;
        private int _indentationSize = 4;
        private int _indentationLevel = 0;
        private BuildListenerCollection _buildListeners = new BuildListenerCollection();
        private StringCollection _buildTargets = new StringCollection();
        private TargetCollection _targets = new TargetCollection();
        private LocationMap _locationMap = new LocationMap();
        private PropertyDictionary _properties;
        private PropertyDictionary _frameworkNeutralProperties;
        private Target _currentTarget;
        private bool _runTargetsInParallel;

        // info about frameworks
        private FrameworkInfoDictionary _frameworks = new FrameworkInfoDictionary();
        private FrameworkInfo _runtimeFramework;
        private FrameworkInfo _targetFramework;

        [NonSerialized()]
        private XmlNode _configurationNode;
        [NonSerialized()]
        private XmlDocument _doc; // set in ctorHelper
        [NonSerialized()]
        private XmlNamespaceManager _nsMgr = new XmlNamespaceManager(new NameTable()); //used to map "nant" to default namespace.
        [NonSerialized()]
        private DataTypeBaseDictionary _dataTypeReferences = new DataTypeBaseDictionary();

        /// <summary>
        /// Holds the default threshold for build loggers.
        /// </summary>
        private Level _threshold = Level.Info;

        #endregion Private Instance Fields

        #region Public Instance Constructors

        /// <summary>
        /// Initializes a new <see cref="Project" /> class with the given 
        /// document, message threshold and indentation level.
        /// </summary>
        /// <param name="doc">Any valid build format will do.</param>
        /// <param name="threshold">The message threshold.</param>
        /// <param name="indentLevel">The project indentation level.</param>
        public Project(XmlDocument doc, Level threshold, int indentLevel) {
            // use NAnt settings from application configuration file for loading 
            // internal configuration settings
            _configurationNode = GetConfigurationNode();

            // initialize project
            CtorHelper(doc, threshold, indentLevel, Optimizations.None);
        }

        /// <summary>
        /// Initializes a new <see cref="Project" /> class with the given 
        /// document, message threshold and indentation level, and using 
        /// the specified <see cref="XmlNode" /> to load internal configuration
        /// settings.
        /// </summary>
        /// <param name="doc">Any valid build format will do.</param>
        /// <param name="threshold">The message threshold.</param>
        /// <param name="indentLevel">The project indentation level.</param>
        /// <param name="configurationNode">The <see cref="XmlNode" /> NAnt should use to initialize configuration settings.</param>
        /// <remarks>
        /// This constructor is useful for developers using NAnt as a class
        /// library.
        /// </remarks>
        public Project(XmlDocument doc, Level threshold, int indentLevel, XmlNode configurationNode) {
            // set configuration node to use for loading internal configuration 
            // settings
            _configurationNode = configurationNode;

            // initialize project
            CtorHelper(doc, threshold, indentLevel, Optimizations.None);
        }

        /// <summary>
        /// Initializes a new <see cref="Project" /> class with the given 
        /// source, message threshold and indentation level.
        /// </summary>
        /// <param name="uriOrFilePath">
        /// <para>The full path to the build file.</para>
        /// <para>This can be of any form that <see cref="M:XmlDocument.Load(string)" /> accepts.</para>
        /// </param>
        /// <param name="threshold">The message threshold.</param>
        /// <param name="indentLevel">The project indentation level.</param>
        /// <remarks>
        /// If the source is a uri of form 'file:///path' then use the path part.
        /// </remarks>
        public Project(string uriOrFilePath, Level threshold, int indentLevel) {
            // use NAnt settings from application configuration file for loading 
            // internal configuration settings
            _configurationNode = GetConfigurationNode();

            // initialize project
            CtorHelper(LoadBuildFile(uriOrFilePath), threshold, indentLevel,
                Optimizations.None);
        }

        /// <summary>
        /// Initializes a new <see cref="Project" /> class with the given 
        /// source, message threshold and indentation level, and using 
        /// the specified <see cref="XmlNode" /> to load internal configuration
        /// settings.
        /// </summary>
        /// <param name="uriOrFilePath">
        /// <para>The full path to the build file.</para>
        /// <para>This can be of any form that <see cref="M:XmlDocument.Load(string)" /> accepts.</para>
        /// </param>
        /// <param name="threshold">The message threshold.</param>
        /// <param name="indentLevel">The project indentation level.</param>
        /// <param name="configurationNode">The <see cref="XmlNode" /> NAnt should use to initialize configuration settings.</param>
        /// <exception cref="ArgumentNullException"><paramref name="configurationNode" /> is <see langword="null" />.</exception>
        /// <remarks>
        /// If the source is a uri of form 'file:///path' then use the path part.
        /// </remarks>
        public Project(string uriOrFilePath, Level threshold, int indentLevel, XmlNode configurationNode) {
            // set configuration node to use for loading internal configuration 
            // settings
            _configurationNode = configurationNode;

            // initialize project
            CtorHelper(LoadBuildFile(uriOrFilePath), threshold, indentLevel,
                Optimizations.None);
        }

        #endregion Public Instance Constructors

        #region Internal Instance Constructors

        /// <summary>
        /// Initializes a <see cref="Project" /> as subproject of the specified
        /// <see cref="Project" />.
        /// </summary>
        /// <param name="uriOrFilePath">
        /// <para>The full path to the build file.</para>
        /// <para>This can be of any form that <see cref="M:XmlDocument.Load(string)" /> accepts.</para>
        /// </param>
        /// <param name="parent">The parent <see cref="Project" />.</param>
        /// <remarks>
        /// Optimized for framework initialization projects, by skipping automatic
        /// discovery of extension assemblies and framework configuration.
        /// </remarks>
        internal Project(string uriOrFilePath, Project parent) {
            // set configuration node to use for loading internal configuration 
            // settings
            _configurationNode = parent.ConfigurationNode;

            // initialize project
            CtorHelper(LoadBuildFile(uriOrFilePath), parent.Threshold, 
                parent.IndentationLevel + 1, Optimizations.SkipFrameworkConfiguration);

            // add listeners of current project to new project
            AttachBuildListeners(parent.BuildListeners);

            // inherit discovered frameworks from current project
            foreach (FrameworkInfo framework in parent.Frameworks) {
                Frameworks.Add(framework.Name, framework);
            }

            // have the new project inherit the runtime framework from the 
            // current project
            RuntimeFramework = parent.RuntimeFramework;

            // have the new project inherit the current framework from the 
            // current project 
            TargetFramework = parent.TargetFramework;
        }

        /// <summary>
        /// Initializes a <see cref="Project" /> with <see cref="Threshold" />
        /// set to <see cref="Level.None" />, and <see cref="IndentationLevel" />
        /// set to 0.
        /// </summary>
        /// <param name="doc">An <see cref="XmlDocument" /> containing the build script.</param>
        /// <remarks>
        /// Optimized for framework initialization projects, by skipping automatic
        /// discovery of extension assemblies and framework configuration.
        /// </remarks>
        internal Project(XmlDocument doc) {
            // initialize project
            CtorHelper(doc, Level.None, 0, Optimizations.SkipAutomaticDiscovery |
                Optimizations.SkipFrameworkConfiguration);
        }
    
        #endregion Internal Instance Constructors

        #region Public Instance Properties

        /// <summary>
        /// Gets or sets the indendation level of the build output.
        /// </summary>
        /// <value>
        /// The indentation level of the build output.
        /// </value>
        /// <remarks>
        /// To change the <see cref="IndentationLevel" />, the <see cref="Indent()" /> 
        /// and <see cref="Unindent()" /> methods should be used.
        /// </remarks>
        public int IndentationLevel {
            get { return _indentationLevel; }
        }

        /// <summary>
        /// Gets or sets the indentation size of the build output.
        /// </summary>
        /// <value>
        /// The indendation size of the build output.
        /// </value>
        public int IndentationSize {
            get { return _indentationSize; }
        }

        /// <summary>
        /// Gets or sets the default threshold level for build loggers.
        /// </summary>
        /// <value>
        /// The default threshold level for build loggers.
        /// </value>
        public Level Threshold {
            get { return _threshold; }
            set { _threshold = value; }
        }

        /// <summary>
        /// Gets the name of the <see cref="Project" />.
        /// </summary>
        /// <value>
        /// The name of the <see cref="Project" /> or an empty <see cref="string" />
        /// if no name is specified.
        /// </value>
        public string ProjectName {
            get { return _projectName; }
        }

        /// <summary>
        /// Gets or sets the base directory used for relative references.
        /// </summary>
        /// <value>
        /// The base directory used for relative references.
        /// </value>
        /// <exception cref="BuildException">The directory is not rooted.</exception>
        /// <remarks>
        /// <para>
        /// The <see cref="BaseDirectory" /> gets and sets the built-in property 
        /// named "nant.project.basedir".
        /// </para>
        /// </remarks>
        public string BaseDirectory {
            get {
                if (_baseDirectory == null) {
                    return null;
                }

                if (!Path.IsPathRooted(_baseDirectory)) {
                    throw new BuildException(string.Format(CultureInfo.InstalledUICulture,
                        "Invalid base directory '{0}'. The project base directory"
                        + "must be rooted.", _baseDirectory), Location.UnknownLocation);
                }

                return _baseDirectory;
            }
            set {
                if (!Path.IsPathRooted(value)) {
                    throw new BuildException(string.Format(CultureInfo.InstalledUICulture,
                        "Invalid base directory '{0}'. The project base directory"
                        + "must be rooted.", value), Location.UnknownLocation);
                }

                Properties[NAntPropertyProjectBaseDir] = _baseDirectory = value;
            }
        }

        /// <summary>
        /// Gets the <see cref="XmlNamespaceManager" />.
        /// </summary>
        /// <value>
        /// The <see cref="XmlNamespaceManager" />.
        /// </value>
        /// <remarks>
        /// The <see cref="NamespaceManager" /> defines the current namespace 
        /// scope and provides methods for looking up namespace information.
        /// </remarks>
        public XmlNamespaceManager NamespaceManager {
            get { return _nsMgr; }
        }

        /// <summary>
        /// Gets the <see cref="Uri" /> form of the current project definition.
        /// </summary>
        /// <value>
        /// The <see cref="Uri" /> form of the current project definition.
        /// </value>
        public Uri BuildFileUri {
            get {
                //TODO: Need to remove this.
                if (Document == null || String.IsNullOrEmpty(Document.BaseURI)) {
                    return null; //new Uri("http://localhost");
                } else {
                    // manually escape '#' in URI (why doesn't .NET do this?) to allow
                    // projects in paths containing a '#' character
                    string escapedUri = Document.BaseURI.Replace("#", Uri.HexEscape('#'));
                    // return escaped URI
                    return new Uri(escapedUri);
                }
            }
        }

        /// <summary>
        /// Gets a collection of available .NET frameworks.
        /// </summary>
        /// <value>
        /// A collection of available .NET frameworks.
        /// </value>
        public FrameworkInfoDictionary Frameworks {
            get { return _frameworks; }
        }

        /// <summary>
        /// Gets the list of supported frameworks filtered by the specified
        /// <see cref="FrameworkTypes" /> parameter.
        /// </summary>
        /// <param name="types">A bitwise combination of <see cref="FrameworkTypes" /> values that filter the frameworks to retrieve.</param>
        /// <returns>
        /// An array of type <see cref="FrameworkInfo" /> that contains the
        /// frameworks specified by the <paramref name="types" /> parameter,
        /// sorted on name.
        /// </returns>
        internal FrameworkInfo[] GetFrameworks (FrameworkTypes types) {
            ArrayList matches = new ArrayList(Frameworks.Count);

            foreach (FrameworkInfo framework in Frameworks.Values) {
                if ((types & FrameworkTypes.InstallStateMask) != 0) {
                    if ((types & FrameworkTypes.Installed) == 0 && framework.IsValid)
                        continue;
                    if ((types & FrameworkTypes.NotInstalled) == 0 && !framework.IsValid)
                        continue;
                }

                if ((types & FrameworkTypes.DeviceMask) != 0) {
                    switch (framework.ClrType) {
                        case ClrType.Compact:
                            if ((types & FrameworkTypes.Compact) == 0)
                                continue;
                            break;
                        case ClrType.Desktop:
                            if ((types & FrameworkTypes.Desktop) == 0)
                                continue;
                            break;
                        case ClrType.Browser:
                            if ((types & FrameworkTypes.Browser) == 0)
                                continue;
                            break;
                        default:
                            throw new NotSupportedException(string.Format(
                                CultureInfo.InvariantCulture, "CLR type '{0}'"
                                + " is not supported.", framework.ClrType));
                    }
                }

                if ((types & FrameworkTypes.VendorMask) != 0) {
                    switch (framework.Vendor) {
                        case VendorType.Mono:
                            if ((types & FrameworkTypes.Mono) == 0)
                                continue;
                            break;
                        case VendorType.Microsoft:
                            if ((types & FrameworkTypes.MS) == 0)
                                continue;
                            break;
                    }
                }

                matches.Add(framework);
            }

            matches.Sort(FrameworkInfo.NameComparer);

            FrameworkInfo[] frameworks = new FrameworkInfo[matches.Count];
            matches.CopyTo(frameworks);
            return frameworks;
        }

        /// <summary>
        /// Gets the framework in which NAnt is currently running.
        /// </summary>
        /// <value>
        /// The framework in which NAnt is currently running.
        /// </value>
        public FrameworkInfo RuntimeFramework {
            get { return _runtimeFramework; }
            set { _runtimeFramework = value; }
        }

        /// <summary>
        /// Gets or sets the framework to use for compilation.
        /// </summary>
        /// <value>
        /// The framework to use for compilation.
        /// </value>
        /// <exception cref="ArgumentNullException">The value specified is <see langword="null" />.</exception>
        /// <exception cref="BuildException">The specified framework is not installed, or not configured correctly.</exception>
        /// <remarks>
        /// We will use compiler tools and system assemblies for this framework 
        /// in framework-related tasks.
        /// </remarks>
        public FrameworkInfo TargetFramework {
            get { return _targetFramework; }
            set {
                if (value == null) {
                    throw new ArgumentNullException("value");
                }

                value.Validate ();
                _targetFramework = value;
                UpdateTargetFrameworkProperties();
            }
        }

        /// <summary>
        /// Gets the name of the platform on which NAnt is currently running.
        /// </summary>
        /// <value>
        /// The name of the platform on which NAnt is currently running.
        /// </value>
        /// <remarks>
        /// <para>
        /// Possible values are:
        /// </para>
        /// <list type="bullet">
        ///     <item>
        ///         <description>win32</description>
        ///     </item>
        ///     <item>
        ///         <description>unix</description>
        ///     </item>
        /// </list>
        /// </remarks>
        /// <exception cref="BuildException">NAnt does not support the current platform.</exception>
        public string PlatformName {
            get { 
                if (PlatformHelper.IsWin32) {
                    return "win32";
                } else if (PlatformHelper.IsUnix) {
                    return "unix";
                } else {
                    throw new BuildException(string.Format(CultureInfo.InvariantCulture, 
                        ResourceUtils.GetString("NA1060"), 
                        Environment.OSVersion.Platform.ToString(CultureInfo.InvariantCulture),
                        (int) Environment.OSVersion.Platform));
                }
            }
        }

        /// <summary>
        /// Gets the current target.
        /// </summary>
        /// <value>
        /// The current target, or <see langword="null" /> if no target is
        /// executing.
        /// </value>
        public Target CurrentTarget {
            get { return _currentTarget; }
        }

        /// <summary>
        /// Gets the path to the build file.
        /// </summary>
        /// <value>
        /// The path to the build file, or <see langword="null" /> if the build
        /// document is not file backed.
        /// </value>
        public string BuildFileLocalName {
            get {
                if (BuildFileUri != null && BuildFileUri.IsFile) {
                    return BuildFileUri.LocalPath;
                } else {
                    return null;
                }
            }
        }

        /// <summary>
        /// Gets the active <see cref="Project" /> definition.
        /// </summary>
        /// <value>
        /// The active <see cref="Project" /> definition.
        /// </value>
        public XmlDocument Document {
            get { return _doc; }
        }

        /// <summary>
        /// Gets the <see cref="XmlNode" /> NAnt should use to initialize 
        /// configuration settings.
        /// </summary>
        /// <value>
        /// The <see cref="XmlNode" /> NAnt should use to initialize 
        /// configuration settings.
        /// </value>
        public XmlNode ConfigurationNode {
            get { return _configurationNode; }
        }

        /// <remarks>
        /// Gets the name of the target that will be executed when no other 
        /// build targets are specified.
        /// </remarks>
        /// <value>
        /// The name of the target that will be executed when no other 
        /// build targets are specified, or <see langword="null" /> if no
        /// default target is specified in the build file.
        /// </value>
        public string DefaultTargetName {
            get { return _defaultTargetName; }
        }

        /// <summary>
        /// Gets a value indicating whether tasks should output more build log 
        /// messages.
        /// </summary>
        /// <value>
        /// <see langword="true" /> if tasks should output more build log message; 
        /// otherwise, <see langword="false" />.
        /// </value>
        public bool Verbose {
            get { return Level.Verbose >= Threshold; }
        }

        /// <summary>
        /// Gets or sets a value indicating whether independent targets should be executed
        /// in parallel execution threads.
        /// </summary>
        /// <value>
        /// <see langword="true" /> if targets should be executed in parallel
        /// otherwise, <see langword="false" />.
        /// </value>
        public bool RunTargetsInParallel {
            get { return _runTargetsInParallel; }
            set { _runTargetsInParallel = value; }
        }

        /// <summary>
        /// The list of targets to build.
        /// </summary>
        /// <remarks>
        /// Targets are built in the order they appear in the collection.  If 
        /// the collection is empty the default target will be built.
        /// </remarks>
        public StringCollection BuildTargets {
            get { return _buildTargets; }
        }

        /// <summary>
        /// Gets the properties defined in this project.
        /// </summary>
        /// <value>The properties defined in this project.</value>
        /// <remarks>
        /// <para>
        /// This is the collection of properties that are defined by the system 
        /// and property task statements.
        /// </para>
        /// <para>
        /// These properties can be used in expansion.
        /// </para>
        /// </remarks>
        public PropertyDictionary Properties {
            get { return _properties; }
        }

        /// <summary>
        /// Gets the framework-neutral properties defined in the NAnt 
        /// configuration file.
        /// </summary>
        /// <value>
        /// The framework-neutral properties defined in the NAnt configuration 
        /// file.
        /// </value>
        /// <remarks>
        /// <para>
        /// This is the collection of read-only properties that are defined in 
        /// the NAnt configuration file.
        /// </para>
        /// <para>
        /// These properties can only be used for expansion in framework-specific
        /// and framework-neutral configuration settings.  These properties are 
        /// not available for expansion in the build file.
        /// </para>
        /// </remarks>
        public PropertyDictionary FrameworkNeutralProperties {
            get { return _frameworkNeutralProperties; }
        }

        /// <summary>
        /// Gets the <see cref="DataTypeBase" /> instances defined in this project.
        /// </summary>
        /// <value>
        /// The <see cref="DataTypeBase" /> instances defined in this project.
        /// </value>
        /// <remarks>
        /// <para>
        /// This is the collection of <see cref="DataTypeBase" /> instances that
        /// are defined by <see cref="DataTypeBase" /> (eg fileset) declarations.
        /// </para>
        /// </remarks>
        public DataTypeBaseDictionary DataTypeReferences {
            get { return _dataTypeReferences; }
        }

        /// <summary>
        /// Gets the targets defined in this project.
        /// </summary>
        /// <value>
        /// The targets defined in this project.
        /// </value>
        public TargetCollection Targets {
            get { return _targets; }
        }

        /// <summary>
        /// Gets the build listeners for this project. 
        /// </summary>
        /// <value>
        /// The build listeners for this project.
        /// </value>
        public BuildListenerCollection BuildListeners {
            get { return _buildListeners; }
        }

        #endregion Public Instance Properties

        #region Internal Instance Properties

        internal LocationMap LocationMap {
            get { return _locationMap; }
        }

        #endregion Internal Instance Properties

        #region Public Instance Methods

        /// <summary>
        /// Returns the <see cref="Location"/> of the given node in an XML
        /// file loaded by NAnt.
        /// </summary>
        /// <remarks>
        ///   <para>
        ///   The <paramref name="node" /> must be from an <see cref="XmlDocument" />
        ///   that has been loaded by NAnt.
        ///   </para>
        ///   <para>
        ///   NAnt also does not process any of the following node types:
        ///   </para>
        ///   <list type="bullet">
        ///     <item>
        ///         <description><see cref="XmlNodeType.Whitespace" /></description>
        ///     </item>
        ///     <item>
        ///         <description><see cref="XmlNodeType.EndElement" /></description>
        ///     </item>
        ///     <item>
        ///         <description><see cref="XmlNodeType.ProcessingInstruction" /></description>
        ///     </item>
        ///     <item>
        ///         <description><see cref="XmlNodeType.XmlDeclaration" /></description>
        ///     </item>
        ///     <item>
        ///         <description><see cref="XmlNodeType.DocumentType" /></description>
        ///     </item>
        ///   </list>
        ///   <para>
        ///   As a result, no location information is available for these nodes.
        ///   </para>
        /// </remarks>
        /// <param name="node">The <see cref="XmlNode" /> to get the <see cref="Location"/> for.</param>
        /// <returns>
        /// <see cref="Location"/> of the given node in an XML file loaded by NAnt, or
        /// <see cref="Location.UnknownLocation" /> if the node was not loaded from
        /// an XML file.
        /// </returns>
        /// <exception cref="ArgumentException">
        ///   <para><paramref name="node" /> is from an XML file that was not loaded by NAnt.</para>
        ///   <para>-or</para>
        ///   <para><paramref name="node" /> was not processed by NAnt (eg. an XML declaration).</para>
        /// </exception>
        public Location GetLocation(XmlNode node) {
            return LocationMap.GetLocation(node);
        }

        /// <summary>
        /// Dispatches a <see cref="BuildStarted" /> event to the build listeners 
        /// for this <see cref="Project" />.
        /// </summary>
        /// <param name="sender">The source of the event.</param>
        /// <param name="e">A <see cref="BuildEventArgs" /> that contains the event data.</param>
        public void OnBuildStarted(object sender, BuildEventArgs e) {
            if (BuildStarted != null) {
                BuildStarted(sender, e);
            }
        }

        /// <summary>
        /// Dispatches a <see cref="BuildFinished" /> event to the build listeners 
        /// for this <see cref="Project" />.
        /// </summary>
        /// <param name="sender">The source of the event.</param>
        /// <param name="e">A <see cref="BuildEventArgs" /> that contains the event data.</param>
        public void OnBuildFinished(object sender, BuildEventArgs e) {
            if (BuildFinished != null) {
                BuildFinished(sender, e);
            }
        }

        /// <summary>
        /// Dispatches a <see cref="TargetStarted" /> event to the build listeners 
        /// for this <see cref="Project" />.
        /// </summary>
        /// <param name="sender">The source of the event.</param>
        /// <param name="e">A <see cref="BuildEventArgs" /> that contains the event data.</param>
        public void OnTargetStarted(object sender, BuildEventArgs e) {
            if (TargetStarted != null) {
                TargetStarted(sender, e);
            }
        }

        /// <summary>
        /// Dispatches a <see cref="TargetFinished" /> event to the build listeners 
        /// for this <see cref="Project" />.
        /// </summary>
        /// <param name="sender">The source of the event.</param>
        /// <param name="e">A <see cref="BuildEventArgs" /> that contains the event data.</param>
        public void OnTargetFinished(object sender, BuildEventArgs e) {
            if (TargetFinished != null) {
                TargetFinished(sender, e);
            }
        }
        /// <summary>
        /// Dispatches a <see cref="TaskStarted" /> event to the build listeners 
        /// for this <see cref="Project" />.
        /// </summary>
        /// <param name="sender">The source of the event.</param>
        /// <param name="e">A <see cref="BuildEventArgs" /> that contains the event data.</param>
        public void OnTaskStarted(object sender, BuildEventArgs e) {
            if (TaskStarted != null) {
                TaskStarted(sender, e);
            }
        }

        /// <summary>
        /// Dispatches the <see cref="TaskFinished" /> event to the build listeners 
        /// for this <see cref="Project" />.
        /// </summary>
        /// <param name="sender">The source of the event.</param>
        /// <param name="e">A <see cref="BuildEventArgs" /> that contains the event data.</param>
        public void OnTaskFinished(object sender, BuildEventArgs e) {
            if (TaskFinished != null) {
                TaskFinished(sender, e);
            }
        }

        /// <summary>
        /// Dispatches a <see cref="MessageLogged" /> event to the build listeners 
        /// for this <see cref="Project" />.
        /// </summary>
        /// <param name="e">A <see cref="BuildEventArgs" /> that contains the event data.</param>
        public void OnMessageLogged(BuildEventArgs e) {
            if (MessageLogged != null) {
                MessageLogged(this, e);
            }
        }

        /// <summary>
        /// Writes a <see cref="Project" /> level message to the build log with
        /// the given <see cref="Level" />.
        /// </summary>
        /// <param name="messageLevel">The <see cref="Level" /> to log at.</param>
        /// <param name="message">The message to log.</param>
        public void Log(Level messageLevel, string message) {
            BuildEventArgs eventArgs = new BuildEventArgs(this);

            eventArgs.Message = message;
            eventArgs.MessageLevel = messageLevel;
            OnMessageLogged(eventArgs);
        }

        /// <summary>
        /// Writes a <see cref="Project" /> level formatted message to the build 
        /// log with the given <see cref="Level" />.
        /// </summary>
        /// <param name="messageLevel">The <see cref="Level" /> to log at.</param>
        /// <param name="message">The message to log, containing zero or more format items.</param>
        /// <param name="args">An <see cref="object" /> array containing zero or more objects to format.</param>
        public void Log(Level messageLevel, string message, params object[] args) {
            BuildEventArgs eventArgs = new BuildEventArgs(this);

            eventArgs.Message = string.Format(CultureInfo.InvariantCulture, message, args);
            eventArgs.MessageLevel = messageLevel;
            OnMessageLogged(eventArgs);
        }

        /// <summary>
        /// Writes a <see cref="Task" /> task level message to the build log 
        /// with the given <see cref="Level" />.
        /// </summary>
        /// <param name="task">The <see cref="Task" /> from which the message originated.</param>
        /// <param name="messageLevel">The <see cref="Level" /> to log at.</param>
        /// <param name="message">The message to log.</param>
        public void Log(Task task, Level messageLevel, string message) {
            BuildEventArgs eventArgs = new BuildEventArgs(task);

            eventArgs.Message = message;
            eventArgs.MessageLevel = messageLevel;
            OnMessageLogged(eventArgs);
        }

        /// <summary>
        /// Writes a <see cref="Target" /> level message to the build log with 
        /// the given <see cref="Level" />.
        /// </summary>
        /// <param name="target">The <see cref="Target" /> from which the message orignated.</param>
        /// <param name="messageLevel">The level to log at.</param>
        /// <param name="message">The message to log.</param>
        public void Log(Target target, Level messageLevel, string message) {
            BuildEventArgs eventArgs = new BuildEventArgs(target);

            eventArgs.Message = message;
            eventArgs.MessageLevel = messageLevel;
            OnMessageLogged(eventArgs);
        }

        /// <summary>
        /// Executes the default target.
        /// </summary>
        /// <remarks>
        /// No top level error handling is done. Any <see cref="BuildException" /> 
        /// will be passed onto the caller.
        /// </remarks>
        public virtual void Execute() {
            if (BuildTargets.Count == 0 && !String.IsNullOrEmpty(DefaultTargetName)) {
                BuildTargets.Add(DefaultTargetName);
            }

            //log the targets specified, or the default target if specified.
            StringBuilder sb = new StringBuilder();
            if (BuildTargets != null) {
                foreach(string target in BuildTargets) {
                    sb.Append(target);
                    sb.Append(" ");
                }
            }

            if(sb.Length > 0) {
                Log(Level.Info, "Target(s) specified: " + sb.ToString());
                Log(Level.Info, string.Empty);
            } else {
                Log(Level.Info, string.Empty);
            }
            
            // initialize the list of Targets, and execute any global tasks.
            InitializeProjectDocument(Document);

            if (BuildTargets.Count == 0) {
                //It is okay if there are no targets defined in a build file. 
                //It just means we have all global tasks. -- skot
                //throw new BuildException("No Target Specified");
            } else {
                foreach (string targetName in BuildTargets) {
                    //do not force dependencies of build targets.
                    Execute(targetName, false);
                }
            }
        }

        /// <summary>
        /// Executes a specific target, and its dependencies.
        /// </summary>
        /// <param name="targetName">The name of the target to execute.</param>
        /// <remarks>
        /// Global tasks are not executed.
        /// </remarks>
        public void Execute(string targetName) {
            Execute(targetName, true);
        }
        
        /// <summary>
        /// Executes a specific target.
        /// </summary>
        /// <param name="targetName">The name of the target to execute.</param>
        /// <param name="forceDependencies">Whether dependencies should be forced to execute</param>
        /// <remarks>
        /// Global tasks are not executed.
        /// </remarks>
        public void Execute(string targetName, bool forceDependencies) {
            bool singleThreaded = !RunTargetsInParallel;
            if (singleThreaded) {
                // sort the dependency tree, and run everything from the
                // beginning until we hit our targetName.
                // 
                // sorting checks if all the targets (and dependencies)
                // exist, and if there is any cycle in the dependency
                // graph.
                TargetCollection sortedTargets = TopologicalTargetSort(targetName, Targets);
                int currentIndex = 0;
                Target currentTarget;

                // store calling target
                Target callingTarget = _currentTarget;

                do {
                    // determine target that should be executed
                    currentTarget = (Target) sortedTargets[currentIndex++];

                    // store target that will be executed
                    _currentTarget = currentTarget;

                    // only execute targets that have not been executed already, if 
                    // we are not forcing.
                    if (forceDependencies || !currentTarget.Executed || currentTarget.Name == targetName) {
                        currentTarget.Execute();
                    }
                } while (currentTarget.Name != targetName);

                // restore calling target, as a <call> task might have caused the 
                // current target to be executed and when finished executing this 
                // target, the target that contained the <call> task should be 
                // considered the current target again
                _currentTarget = callingTarget;
            }
            else {
                // sorting checks if all the targets (and dependencies)
                // exist, and if there is any cycle in the dependency
                // graph.
                TopologicalTargetSort (targetName, Targets);

                // Dictionary is faster than implementation in TargetCollection.Find
                System.Collections.Generic.Dictionary<string, Target> targets = new System.Collections.Generic.Dictionary<string, Target>();
                foreach (Target target in Targets) {
                    targets [target.Name] = target;
                }

                // Use execution graph to run targets in parallel
                using (ExecutionGraph graph = new ExecutionGraph()) {

                    PopulateExecutionGraph(targetName, Targets, graph);
                    graph.WalkThrough(delegate(string currentTargetName) {

                        Target currentTarget;
                        if (!targets.TryGetValue(currentTargetName, out currentTarget)) {
                            Target wildcardTarget = targets [WildTarget];
                            currentTarget = wildcardTarget.Clone ();
                            currentTarget.Name = targetName;
                        }

                        Target savedTarget = _currentTarget;
                        _currentTarget = currentTarget;

                        try {
                            lock (currentTarget) {
                                if (forceDependencies || !currentTarget.Executed || currentTarget.Name == targetName) {
                                    currentTarget.Execute ();
                                }
                            }
                        } finally {
                            _currentTarget = savedTarget;
                        }
                    }
                    );
                }
            }
        }

        /// <summary>
        /// Executes the default target and wraps in error handling and time 
        /// stamping.
        /// </summary>
        /// <returns>
        /// <see langword="true" /> if the build was successful; otherwise, 
        /// <see langword="false" />.
        /// </returns>
        public bool Run() {
            Exception error = null;

            try {
                OnBuildStarted(this, new BuildEventArgs(this));

                // output build file that we're running
                Log(Level.Info, "Buildfile: {0}", BuildFileUri);

                // output current target framework in build log
                Log(Level.Info, "Target framework: {0}", TargetFramework != null 
                    ? TargetFramework.Description : "None");

                // write verbose project information after Initialize to make 
                // sure properties are correctly initialized
                Log(Level.Verbose, "Base Directory: {0}.", BaseDirectory);

                // execute the project
                Execute();

                // signal build success
                return true;
            } catch (BuildException e) {
                // store exception in error variable in order to include it 
                // in the BuildFinished event.
                error = e;

                // log exception details to log4net
                logger.Error("Build failed.", e);

                // signal build failure
                return false;
            } catch (Exception e) {
                // store exception in error variable in order to include it 
                // in the BuildFinished event.
                error = e;

                // log exception details to log4net
                logger.Fatal("Build failed.", e);

                // signal build failure
                return false;
            } finally {
                string endTarget;

                if (error == null) {
                    endTarget = Properties[NAntPropertyOnSuccess];
                } else {
                    endTarget = Properties[NAntPropertyOnFailure];
                }

                if (!String.IsNullOrEmpty(endTarget)) {
                    // executing the target identified by the 'nant.onsuccess' 
                    // or 'nant.onfailure' properties should not affect the 
                    // build outcome
                    CallTask callTask = new CallTask();
                    callTask.Parent = this;
                    callTask.Project = this;
                    callTask.NamespaceManager = NamespaceManager;
                    callTask.Verbose = Verbose;
                    callTask.FailOnError = false;
                    callTask.TargetName = endTarget;
                    callTask.Execute();
                }

                // fire BuildFinished event with details of build outcome
                BuildEventArgs buildFinishedArgs = new BuildEventArgs(this);

                buildFinishedArgs.Exception = error;
                OnBuildFinished(this, buildFinishedArgs);
            }
        }

        public DataTypeBase CreateDataTypeBase(XmlNode elementNode) {
            DataTypeBase type = TypeFactory.CreateDataType(elementNode, this);

            type.Project = this;
            type.Parent = this;
            type.NamespaceManager = NamespaceManager;
            type.Initialize(elementNode);
            return type;
        }

        /// <summary>
        /// Creates a new <see ref="Task" /> from the given <see cref="XmlNode" />.
        /// </summary>
        /// <param name="taskNode">The <see cref="Task" /> definition.</param>
        /// <returns>The new <see cref="Task" /> instance.</returns>
        public Task CreateTask(XmlNode taskNode) {
            return CreateTask(taskNode, null);
        }

        /// <summary>
        /// Creates a new <see cref="Task" /> from the given <see cref="XmlNode" /> 
        /// within a <see cref="Target" />.
        /// </summary>
        /// <param name="taskNode">The <see cref="Task" /> definition.</param>
        /// <param name="target">The owner <see cref="Target" />.</param>
        /// <returns>The new <see cref="Task" /> instance.</returns>
        public Task CreateTask(XmlNode taskNode, Target target) {
            Task task = TypeFactory.CreateTask(taskNode, this);

            task.Project = this;
            task.Parent = target;
            task.NamespaceManager = NamespaceManager;
            task.Initialize(taskNode);
            return task;
        }

        /// <summary>
        /// Expands a <see cref="string" /> from known properties.
        /// </summary>
        /// <param name="input">The <see cref="string" /> with replacement tokens.</param>
        /// <param name="location">The location in the build file. Used to throw more accurate exceptions.</param>
        /// <returns>The expanded and replaced <see cref="string" />.</returns>
        public string ExpandProperties(string input, Location location) {
            return Properties.ExpandProperties(input, location);
        }

        /// <summary>
        /// Combines the specified path with the <see cref="BaseDirectory"/> of 
        /// the <see cref="Project" /> to form a full path to file or directory.
        /// </summary>
        /// <param name="path">The relative or absolute path.</param>
        /// <returns>
        /// A rooted path, or the <see cref="BaseDirectory" /> of the <see cref="Project" /> 
        /// if the <paramref name="path" /> parameter is a null reference.
        /// </returns>
        public string GetFullPath(string path) {
            if (String.IsNullOrEmpty(path)) {
                return BaseDirectory;
            }

            // check whether path is a file URI
            try {
                Uri uri = new Uri(path);
                if (uri.IsFile) {
                    path = uri.LocalPath;
                } else {
                    throw new BuildException(string.Format(CultureInfo.InvariantCulture,
                        ResourceUtils.GetString("NA1061"), 
                        path, uri.Scheme), Location.UnknownLocation);
                }
            } catch {
                // ignore exception and treat path as normal path
            }

            if (!Path.IsPathRooted(path)) {
                path = Path.GetFullPath(Path.Combine(BaseDirectory, path));
            }

            return path;
        }

        /// <summary>
        /// Creates the default <see cref="IBuildLogger" /> and attaches it to
        /// the <see cref="Project" />.
        /// </summary>
        public void CreateDefaultLogger() {
            IBuildLogger buildLogger = new DefaultLogger();

            // hook up to build events
            BuildStarted += new BuildEventHandler(buildLogger.BuildStarted);
            BuildFinished += new BuildEventHandler(buildLogger.BuildFinished);
            TargetStarted += new BuildEventHandler(buildLogger.TargetStarted);
            TargetFinished += new BuildEventHandler(buildLogger.TargetFinished);
            TaskStarted += new BuildEventHandler(buildLogger.TaskStarted);
            TaskFinished += new BuildEventHandler(buildLogger.TaskFinished);
            MessageLogged += new BuildEventHandler(buildLogger.MessageLogged);

            // set threshold of logger equal to threshold of the project
            buildLogger.Threshold = Threshold;

            // add default logger to list of build listeners
            BuildListeners.Add(buildLogger);
        }

        /// <summary>
        /// Increases the <see cref="IndentationLevel" /> of the <see cref="Project" />.
        /// </summary>
        public void Indent() {
            _indentationLevel++;
        }
        /// <summary>
        /// Decreases the <see cref="IndentationLevel" /> of the <see cref="Project" />.
        /// </summary>
        public void Unindent() {
            _indentationLevel--;
        }

        /// <summary>
        /// Detaches the currently attached <see cref="IBuildListener" /> instances
        /// from the <see cref="Project" />.
        /// </summary>
        public void DetachBuildListeners() {
            foreach (IBuildListener listener in BuildListeners) {
                BuildStarted -= new BuildEventHandler(listener.BuildStarted);
                BuildFinished -= new BuildEventHandler(listener.BuildFinished);
                TargetStarted -= new BuildEventHandler(listener.TargetStarted);
                TargetFinished -= new BuildEventHandler(listener.TargetFinished);
                TaskStarted -= new BuildEventHandler(listener.TaskStarted);
                TaskFinished -= new BuildEventHandler(listener.TaskFinished);
                MessageLogged -= new BuildEventHandler(listener.MessageLogged);
                if (typeof(IBuildLogger).IsAssignableFrom(listener.GetType())) {
                    ((IBuildLogger)listener).Flush();
                }
            }

            BuildListeners.Clear();
        }

        /// <summary>
        /// Attaches the specified build listeners to the <see cref="Project" />.
        /// </summary>
        /// <param name="listeners">The <see cref="IBuildListener" /> instances to attach to the <see cref="Project" />.</param>
        /// <remarks>
        /// The currently attached <see cref="IBuildListener" /> instances will 
        /// be detached before the new <see cref="IBuildListener" /> instances 
        /// are attached.
        /// </remarks>
        public void AttachBuildListeners(BuildListenerCollection listeners) {
            // detach currently attached build listeners
            DetachBuildListeners();
            foreach (IBuildListener listener in listeners) {
                // hook up listener to project build events
                BuildStarted += new BuildEventHandler(listener.BuildStarted);
                BuildFinished += new BuildEventHandler(listener.BuildFinished);
                TargetStarted += new BuildEventHandler(listener.TargetStarted);
                TargetFinished += new BuildEventHandler(listener.TargetFinished);
                TaskStarted += new BuildEventHandler(listener.TaskStarted);
                TaskFinished += new BuildEventHandler(listener.TaskFinished);
                MessageLogged += new BuildEventHandler(listener.MessageLogged);

                // add listener to project listener list
                BuildListeners.Add(listener);
            }
        }

        #endregion Public Instance Methods

        #region Protected Instance Methods

        /// <summary>
        /// Inits stuff:
        ///     <para>TypeFactory: Calls Initialize and AddProject </para>
        ///     <para>Log.IndentSize set to 12</para>
        ///     <para>Project properties are initialized ("nant.* stuff set")</para>
        ///     <list type="nant.items">
        ///         <listheader>NAnt Props:</listheader>
        ///         <item>nant.filename</item>
        ///         <item>nant.version</item>
        ///         <item>nant.location</item>
        ///         <item>nant.project.name</item>
        ///         <item>nant.project.buildfile (if doc has baseuri)</item>
        ///         <item>nant.project.basedir</item>
        ///         <item>nant.project.default = defaultTarget</item>
        ///     </list>
        /// </summary>
        /// <param name="doc">An <see cref="XmlDocument" /> representing the project definition.</param>
        /// <param name="threshold">The project message threshold.</param>
        /// <param name="indentLevel">The project indentation level.</param>
        /// <param name="optimization">Optimization flags.</param>
        /// <exception cref="ArgumentNullException"><paramref name="doc" /> is <see langword="null" />.</exception>
        private void CtorHelper(XmlDocument doc, Level threshold, int indentLevel, Optimizations optimization) {
            if (doc == null) {
                throw new ArgumentNullException("doc");
            }

            string newBaseDir = null;

            _properties = new PropertyDictionary(this);
            _frameworkNeutralProperties = new PropertyDictionary(this);

            // set the project definition
            _doc = doc;

            // set the indentation size of the build output
            _indentationSize = 12;

            // set the indentation level of the build output
            _indentationLevel = indentLevel;

            // set the project message threshold
            Threshold = threshold;

            // add default logger
            CreateDefaultLogger();

            // configure platform properties
            ConfigurePlatformProperties();

            // fill the namespace manager up, so we can make qualified xpath 
            // expressions
            if (String.IsNullOrEmpty(doc.DocumentElement.NamespaceURI)) {
                string defURI;

                XmlAttribute nantNS = doc.DocumentElement.Attributes["xmlns", "nant"];
                if (nantNS == null) {
                    defURI = @"http://none";
                } else {
                    defURI = nantNS.Value;
                }

                XmlAttribute attr = doc.CreateAttribute("xmlns");
                attr.Value = defURI;
                doc.DocumentElement.Attributes.Append(attr);
            }

            NamespaceManager.AddNamespace("nant", doc.DocumentElement.NamespaceURI);

            // check to make sure that the root element in named correctly
            if (!doc.DocumentElement.LocalName.Equals(RootXml)) {
                throw new ArgumentException(string.Format(CultureInfo.InvariantCulture, 
                    ResourceUtils.GetString("NA1059"), doc.BaseURI, RootXml));
            }

            // get project attributes
            if (doc.DocumentElement.HasAttribute(ProjectNameAttribute)) {
                _projectName = doc.DocumentElement.GetAttribute(ProjectNameAttribute);
            }

            if (doc.DocumentElement.HasAttribute(ProjectBaseDirAttribute)) {
                newBaseDir = doc.DocumentElement.GetAttribute(ProjectBaseDirAttribute);
            }

            if (doc.DocumentElement.HasAttribute(ProjectDefaultAttribte)) {
                _defaultTargetName = doc.DocumentElement.GetAttribute(ProjectDefaultAttribte);
            }

            // give the project a meaningful base directory
            if (String.IsNullOrEmpty(newBaseDir)) {
                if (!String.IsNullOrEmpty(BuildFileLocalName)) {
                    newBaseDir = Path.GetDirectoryName(BuildFileLocalName);
                } else {
                    newBaseDir = Environment.CurrentDirectory;
                }
            } else {
                // if basedir attribute is set to a relative path, then resolve 
                // it relative to the build file path
                if (!String.IsNullOrEmpty(BuildFileLocalName) && !Path.IsPathRooted(newBaseDir)) {
                    newBaseDir = Path.GetFullPath(Path.Combine(Path.GetDirectoryName(BuildFileLocalName), newBaseDir));
                }
            }

            newBaseDir = Path.GetFullPath(newBaseDir);

            // base directory must be rooted.
            BaseDirectory = newBaseDir;

            // load project-level extensions assemblies
            bool scan = ((optimization & Optimizations.SkipAutomaticDiscovery) == 0);
            TypeFactory.AddProject(this, scan);

            if ((optimization & Optimizations.SkipFrameworkConfiguration) == 0) {
                // load settings out of settings file
                ProjectSettingsLoader psl = new ProjectSettingsLoader(this);
                psl.ProcessSettings();
            }

            // set here and in nant:Main
            Assembly ass = Assembly.GetExecutingAssembly();

            // TO-DO: remove these built-in properties after NAnt 0.87 (?)
            // as these have been deprecated since NAnt 0.85
            Properties.AddReadOnly(NAntPropertyFileName, ass.CodeBase);
            Properties.AddReadOnly(NAntPropertyVersion, ass.GetName().Version.ToString());
            Properties.AddReadOnly(NAntPropertyLocation, AppDomain.CurrentDomain.BaseDirectory);
            Properties.AddReadOnly(NAntPropertyProjectName, ProjectName);
            if (BuildFileUri != null) {
                Properties.AddReadOnly(NAntPropertyProjectBuildFile, BuildFileUri.ToString());
            }
            Properties.AddReadOnly(NAntPropertyProjectDefault, 
                StringUtils.ConvertNullToEmpty(DefaultTargetName));
        }

        #endregion Protected Instance Methods

        #region Internal Instance Methods

        /// <summary>
        /// This method is only meant to be used by the <see cref="Project"/> 
        /// class and <see cref="T:NAnt.Core.Tasks.IncludeTask"/>.
        /// </summary>
        internal void InitializeProjectDocument(XmlDocument doc) {
            // load line and column number information into position map
            LocationMap.Add(doc);

            // initialize targets first
            foreach (XmlNode childNode in doc.DocumentElement.ChildNodes) {
                // skip non-nant namespace elements and special elements like 
                // comments, pis, text, etc.
                if (childNode.LocalName.Equals(TargetXml) && childNode.NamespaceURI.Equals(NamespaceManager.LookupNamespace("nant"))) {
                    Target target = new Target();

                    target.Project = this;
                    target.Parent = this;
                    target.NamespaceManager = NamespaceManager;
                    target.Initialize(childNode);
                    Targets.Add(target);
                }
            }

            // initialize datatypes and execute global tasks
            foreach (XmlNode childNode in doc.DocumentElement.ChildNodes) {
                // skip targets that were handled above, skip non-nant namespace 
                // elements and special elements like comments, pis, text, etc.
                if (!(childNode.NodeType == XmlNodeType.Element) || !childNode.NamespaceURI.Equals(NamespaceManager.LookupNamespace("nant")) || childNode.LocalName.Equals(TargetXml)) {
                    continue;
                }

                if (TypeFactory.TaskBuilders.Contains(childNode.Name)) {
                    // create task instance
                    Task task = CreateTask(childNode);
                    task.Parent = this;
                    // execute task
                    task.Execute();
                } else if (TypeFactory.DataTypeBuilders.Contains(childNode.Name)) {
                    // we are an datatype declaration
                    DataTypeBase dataType = CreateDataTypeBase(childNode);

                    Log(Level.Debug, "Adding a {0} reference with id '{1}'.", childNode.Name, dataType.ID);
                    if (! DataTypeReferences.Contains(dataType.ID)) {
                        DataTypeReferences.Add(dataType.ID, dataType);
                    } else {
                        DataTypeReferences[dataType.ID] = dataType; // overwrite with the new reference.
                    }
                } else {
                    throw new BuildException(string.Format(CultureInfo.InvariantCulture, 
                        ResourceUtils.GetString("NA1071"), childNode.Name), 
                        LocationMap.GetLocation(childNode));
                }
            }
        }

        #endregion Internal Instance Methods

        #region Private Instance Methods

        /// <summary>
        /// Creates a new <see cref="XmlDocument" /> based on the project 
        /// definition.
        /// </summary>
        /// <param name="uriOrFilePath">
        /// <para>The full path to the build file.</para>
        /// <para>This can be of any form that <see cref="M:XmlDocument.Load(string)" /> accepts.</para>
        /// </param>
        /// <returns>
        /// An <see cref="XmlDocument" /> based on the specified project 
        /// definition.
        /// </returns>
        private XmlDocument LoadBuildFile(string uriOrFilePath) {
            string path = uriOrFilePath;

            //if the source is not a valid uri, pass it thru.
            //if the source is a file uri, pass the localpath of it thru.
            try {
                Uri testURI = new Uri(uriOrFilePath);

                if (testURI.IsFile) {
                    path = testURI.LocalPath;
                }
            } catch (Exception ex) {
                logger.Debug("Error creating URI in project constructor. Moving on... ", ex);
            } finally {
                if (path == null) {
                    path = uriOrFilePath;
                }
            }

            XmlDocument doc = new XmlDocument();

            try {
                doc.Load(path);
            } catch (XmlException ex) {
                Location location = new Location(path, ex.LineNumber, ex.LinePosition);
                throw new BuildException("Error loading buildfile.", location, ex);
            } catch (Exception ex) {
                Location location = new Location(path);
                throw new BuildException("Error loading buildfile.", location, ex);
            }
            return doc;
        }

        /// <summary>
        /// Configures the platform properties for the current platform.
        /// </summary>
        /// <exception cref="BuildException">NAnt does not support the current platform.</exception>
        private void ConfigurePlatformProperties() {
            Properties.AddReadOnly(NAntPlatformName, PlatformName);

            switch (PlatformName) {
                case "win32":
                    Properties.AddReadOnly(NAntPlatform + ".unix", "false");
                    Properties.AddReadOnly(NAntPlatform + "." + PlatformName, "true");
                    break;
                case "unix":
                    Properties.AddReadOnly(NAntPlatform + "." + PlatformName, "true");
                    Properties.AddReadOnly(NAntPlatform + ".win32", "false");
                    break;
                default:
                    throw new BuildException(string.Format(CultureInfo.InvariantCulture, 
                        ResourceUtils.GetString("NA1060"), 
                        Environment.OSVersion.Platform.ToString(CultureInfo.InvariantCulture),
                        (int) Environment.OSVersion.Platform));
            }
        }

        /// <summary>
        /// Updates dependent properties when the <see cref="TargetFramework" /> 
        /// is set.
        /// </summary>
        private void UpdateTargetFrameworkProperties() {
            Properties["nant.settings.currentframework"] = TargetFramework.Name;
            Properties["nant.settings.currentframework.version"] = TargetFramework.Version.ToString();
            Properties["nant.settings.currentframework.description"] = TargetFramework.Description;
            Properties["nant.settings.currentframework.frameworkdirectory"] = TargetFramework.FrameworkDirectory.FullName;
            if (TargetFramework.SdkDirectory != null) {
                Properties["nant.settings.currentframework.sdkdirectory"] = TargetFramework.SdkDirectory.FullName;
            } else {
                Properties["nant.settings.currentframework.sdkdirectory"] = "";
            }

            Properties["nant.settings.currentframework.frameworkassemblydirectory"] = TargetFramework.FrameworkAssemblyDirectory.FullName;
            Properties["nant.settings.currentframework.runtimeengine"] = TargetFramework.RuntimeEngine;
        }

        private XmlNode GetConfigurationNode() {
            XmlNode configurationNode = ConfigurationSettings.GetConfig("nant") as XmlNode;
            if (configurationNode == null) { 
                throw new BuildException(string.Format(CultureInfo.InvariantCulture, 
                    "The NAnt configuration settings in file '{0}' could" 
                    + " not be loaded.  Please ensure this file is available"
                    + " and contains a 'nant' settings node.", 
                    AppDomain.CurrentDomain.SetupInformation.ConfigurationFile));
            }
            return configurationNode;
        }

        #endregion Private Instance Methods

        /// <summary>
        /// Topologically sorts a set of targets.
        /// </summary>
        /// <param name="root">The name of the root target. The sort is created in such a way that the sequence of targets up to the root target is the minimum possible such sequence. Must not be <see langword="null" />.</param>
        /// <param name="targets">A collection of <see cref="Target" /> instances.</param>
        /// <returns>
        /// A collection of <see cref="Target" /> instances in sorted order.
        /// </returns>
        /// <exception cref="BuildException">There is a cyclic dependecy among the targets, or a named target does not exist.</exception>
        public TargetCollection TopologicalTargetSort(string root, TargetCollection targets) {
            TargetCollection executeTargets = new TargetCollection();
            Hashtable state = new Hashtable();
            Stack visiting = new Stack();

            // We first run a DFS based sort using the root as the starting node.
            // This creates the minimum sequence of Targets to the root node.
            // We then do a sort on any remaining unVISITED targets.
            // This is unnecessary for doing our build, but it catches
            // circular dependencies or missing Targets on the entire
            // dependency tree, not just on the Targets that depend on the
            // build Target.
            TopologicalTargetSort(root, targets, state, visiting, executeTargets);
            Log(Level.Debug, "Build sequence for target `" + root + "' is " + executeTargets);
            foreach (Target target in targets) {
                string st = (string) state[target.Name];

                if (st == null) {
                    TopologicalTargetSort(target.Name, targets, state, visiting, executeTargets);
                } else if (st == Project.Visiting) {
                    throw new Exception("Unexpected node in visiting state: " + target.Name);
                }
            }

            Log(Level.Debug, "Complete build sequence is " + executeTargets);
            return executeTargets;
        }

        /// <summary>
        /// <para>
        /// Performs a single step in a recursive depth-first-search traversal 
        /// of the target dependency tree.
        /// </para>
        /// <para>
        /// The current target is first set to the "visiting" state, and pushed
        /// onto the "visiting" stack.
        /// </para>
        /// <para>
        /// An exception is then thrown if any child of the current node is in 
        /// the visiting state, as that implies a circular dependency. The 
        /// exception contains details of the cycle, using elements of the 
        /// "visiting" stack.
        /// </para>
        /// <para>
        /// If any child has not already been "visited", this method is called
        /// recursively on it.
        /// </para>
        /// <para>
        /// The current target is then added to the ordered list of targets. 
        /// Note that this is performed after the children have been visited in 
        /// order to get the correct order. The current target is set to the 
        /// "visited" state.
        /// </para>
        /// <para>
        /// By the time this method returns, the ordered list contains the 
        /// sequence of targets up to and including the current target.
        /// </para>
        /// </summary>
        /// <param name="root">The current target to inspect. Must not be <see langword="null" />.</param>
        /// <param name="targets">A collection of <see cref="Target" /> instances.</param>
        /// <param name="state">A mapping from targets to states The states in question are "VISITING" and "VISITED". Must not be <see langword="null" />.</param>
        /// <param name="visiting">A stack of targets which are currently being visited. Must not be <see langword="null" />.</param>
        /// <param name="executeTargets">The list to add target names to. This will end up containing the complete list of depenencies in dependency order. Must not be <see langword="null" />.</param>
        /// <exception cref="BuildException">
        ///   <para>A non-existent target is specified</para>
        ///   <para>-or-</para>
        ///   <para>A circular dependency is detected.</para>
        /// </exception>
        private void TopologicalTargetSort(string root, TargetCollection targets, Hashtable state, Stack visiting, TargetCollection executeTargets) {
            state[root] = Project.Visiting;
            visiting.Push(root);

            Target target = (Target) targets.Find(root);
            if (target == null) {
                // check if there's a wildcard target defined
                target = (Target) targets.Find(WildTarget);
                if (target != null) {
                    // if a wildcard target exists, then treat the wildcard
                    // target as the requested target
                    target = target.Clone();
                    target.Name = root;
                } else {
                    StringBuilder sb = new StringBuilder("Target '");
                    sb.Append(root);
                    sb.Append("' does not exist in this project.");

                    visiting.Pop();
                    if (visiting.Count > 0) {
                        string parent = (string) visiting.Peek();
                        sb.Append(" ");
                        sb.Append("It is used from target '");
                        sb.Append(parent);
                        sb.Append("'.");
                    }

                    throw new BuildException(sb.ToString());
                }
            }

            foreach (string dependency in target.Dependencies) {
                string m = (string) state[dependency];

                if (m == null) {
                    // Not been visited
                    TopologicalTargetSort(dependency, targets, state, visiting, executeTargets);
                } else if (m == Project.Visiting) {
                    // Currently visiting this node, so have a cycle
                    throw CreateCircularException(dependency, visiting);
                }
            }

            string p = (string) visiting.Pop();

            if (root != p) {
                throw new Exception("Unexpected internal error: expected to pop " + root + " but got " + p);
            }

            state[root] = Project.Visited;
            executeTargets.Add(target);
        }

        private void PopulateExecutionGraph (string root, TargetCollection targets, ExecutionGraph graph)
        {
            Target target = targets.Find(root);

            ExecutionNode node = graph.GetNode(root);

            if (target == null) {
                target = targets.Find(WildTarget);
            }

            bool noDependencies = true;
            foreach (string dependencyName in target.Dependencies) {
                PopulateExecutionGraph(dependencyName, targets, graph);

                ExecutionNode dependencyNode = graph.GetNode(dependencyName);
                dependencyNode.RegisterDependantNode(node);
                noDependencies = false;
            }

            if (noDependencies) {
                graph.RegisterLeafNode(node);
            }
        }

        /// <summary>
        /// Builds an appropriate exception detailing a specified circular
        /// dependency.
        /// </summary>
        /// <param name="end">The dependency to stop at. Must not be <see langword="null" />.</param>
        /// <param name="stack">A stack of dependencies. Must not be <see langword="null" />.</param>
        /// <returns>
        /// A <see cref="BuildException" /> detailing the specified circular 
        /// dependency.
        /// </returns>
        private static BuildException CreateCircularException(string end, Stack stack) {
            StringBuilder sb = new StringBuilder("Circular dependency: ");
            sb.Append(end);

            string c;

            do {
                c = (string) stack.Pop();
                sb.Append(" <- ");
                sb.Append(c);
            } while (!c.Equals(end));

            return new BuildException(sb.ToString());
        }
    }

    /// <summary>
    /// Allow the project construction to be optimized.
    /// </summary>
    /// <remarks>
    /// Use this with care!
    /// </remarks>
    internal enum Optimizations {
        /// <summary>
        /// Do not perform any optimizations.
        /// </summary>
        None = 0,

        /// <summary>
        /// The project base directory must not be automatically scanned 
        /// for extension assemblies.
        /// </summary>
        SkipAutomaticDiscovery = 1,

        /// <summary>
        /// Do not scan the project configuration for frameworks, and 
        /// do not configure the runtime and target framework.
        /// </summary>
        SkipFrameworkConfiguration = 2,
    }
}
=======
// NAnt - A .NET build tool
// Copyright (C) 2001-2003 Gerry Shaw
//
// This program is free software; you can redistribute it and/or modify
// it under the terms of the GNU General Public License as published by
// the Free Software Foundation; either version 2 of the License, or
// (at your option) any later version.
//
// This program is distributed in the hope that it will be useful,
// but WITHOUT ANY WARRANTY; without even the implied warranty of
// MERCHANTABILITY or FITNESS FOR A PARTICULAR PURPOSE.  See the
// GNU General Public License for more details.
//
// You should have received a copy of the GNU General Public License
// along with this program; if not, write to the Free Software
// Foundation, Inc., 59 Temple Place, Suite 330, Boston, MA  02111-1307  USA
//
// Gerry Shaw (gerry_shaw@yahoo.com)
// Ian MacLean (imaclean@gmail.com)
// Scott Hernandez (ScottHernandez@hotmail.com)
// William E. Caputo (wecaputo@thoughtworks.com | logosity@yahoo.com)

using System;
using System.Collections;
using System.Collections.Specialized;
using System.Configuration;
using System.Globalization;
using System.IO;
using System.Reflection;
using System.Text;
using System.Xml;
using NAnt.Core.Tasks;
using NAnt.Core.Util;

namespace NAnt.Core {
    /// <summary>
    /// Central representation of a NAnt project.
    /// </summary>
    /// <example>
    ///   <para>
    ///   The <see cref="Run" /> method will initialize the project with the build
    ///   file specified in the constructor and execute the default target.
    ///   </para>
    ///   <code>
    ///     <![CDATA[
    /// Project p = new Project("foo.build", Level.Info);
    /// p.Run();
    ///     ]]>
    ///   </code>
    /// </example>
    /// <example>
    ///   <para>
    ///   If no target is given, the default target will be executed if specified 
    ///   in the project.
    ///   </para>
    ///   <code>
    ///     <![CDATA[
    /// Project p = new Project("foo.build", Level.Info);
    /// p.Execute("build");
    ///     ]]>
    ///   </code>
    /// </example>
    [Serializable()]
    public class Project {
        #region Private Static Fields

        /// <summary>
        /// Holds the logger for this class.
        /// </summary>
        private static readonly log4net.ILog logger = log4net.LogManager.GetLogger(System.Reflection.MethodBase.GetCurrentMethod().DeclaringType);

        // XML element and attribute names that are not defined in metadata
        private const string RootXml = "project";
        private const string ProjectNameAttribute = "name";
        private const string ProjectDefaultAttribte = "default";
        private const string ProjectBaseDirAttribute = "basedir";
        private const string TargetXml = "target";
        private const string WildTarget = "*";

        /// <summary>
        /// Constant for the "visiting" state, used when traversing a DFS of 
        /// target dependencies.
        /// </summary>
        private const string Visiting = "VISITING";

        /// <summary>
        /// Constant for the "visited" state, used when traversing a DFS of 
        /// target dependencies.
        /// </summary>
        private const string Visited = "VISITED";

        #endregion Private Static Fields

        #region Internal Static Fields

        // named properties
        internal const string NAntPlatform = "nant.platform";
        internal const string NAntPlatformName = NAntPlatform + ".name";
        internal const string NAntPropertyFileName = "nant.filename";
        internal const string NAntPropertyVersion = "nant.version";
        internal const string NAntPropertyLocation = "nant.location";
        internal const string NAntPropertyProjectName = "nant.project.name";
        internal const string NAntPropertyProjectBuildFile = "nant.project.buildfile";
        internal const string NAntPropertyProjectBaseDir = "nant.project.basedir";
        internal const string NAntPropertyProjectDefault = "nant.project.default";
        internal const string NAntPropertyOnSuccess = "nant.onsuccess";
        internal const string NAntPropertyOnFailure = "nant.onfailure";

        #endregion Internal Static Fields

        #region Public Instance Events

        /// <summary>
        /// Occurs when a build is started.
        /// </summary>
        public event BuildEventHandler BuildStarted;

        /// <summary>
        /// Occurs when a build has finished.
        /// </summary>
        public event BuildEventHandler BuildFinished;

        /// <summary>
        /// Occurs when a target is started.
        /// </summary>
        public event BuildEventHandler TargetStarted;
        
        /// <summary>
        /// Occurs when a target has finished.
        /// </summary>
        public event BuildEventHandler TargetFinished;
        
        /// <summary>
        /// Occurs when a task is started.
        /// </summary>
        public event BuildEventHandler TaskStarted;

        /// <summary>
        /// Occurs when a task has finished.
        /// </summary>
        public event BuildEventHandler TaskFinished;
        
        /// <summary>
        /// Occurs when a message is logged.
        /// </summary>
        public event BuildEventHandler MessageLogged;

        #endregion Public Instance Events

        #region Private Instance Fields

        private string _baseDirectory;
        private string _projectName = "";
        private string _defaultTargetName;
        private int _indentationSize = 4;
        private int _indentationLevel = 0;
        private BuildListenerCollection _buildListeners = new BuildListenerCollection();
        private StringCollection _buildTargets = new StringCollection();
        private TargetCollection _targets = new TargetCollection();
        private LocationMap _locationMap = new LocationMap();
        private PropertyDictionary _properties;
        private PropertyDictionary _frameworkNeutralProperties;
        private Target _currentTarget;

        // info about frameworks
        private FrameworkInfoDictionary _frameworks = new FrameworkInfoDictionary();
        private FrameworkInfo _runtimeFramework;
        private FrameworkInfo _targetFramework;

        [NonSerialized()]
        private XmlNode _configurationNode;
        [NonSerialized()]
        private XmlDocument _doc; // set in ctorHelper
        [NonSerialized()]
        private XmlNamespaceManager _nsMgr = new XmlNamespaceManager(new NameTable()); //used to map "nant" to default namespace.
        [NonSerialized()]
        private DataTypeBaseDictionary _dataTypeReferences = new DataTypeBaseDictionary();

        /// <summary>
        /// Holds the default threshold for build loggers.
        /// </summary>
        private Level _threshold = Level.Info;

        #endregion Private Instance Fields

        #region Public Instance Constructors

        /// <summary>
        /// Initializes a new <see cref="Project" /> class with the given 
        /// document, message threshold and indentation level.
        /// </summary>
        /// <param name="doc">Any valid build format will do.</param>
        /// <param name="threshold">The message threshold.</param>
        /// <param name="indentLevel">The project indentation level.</param>
        public Project(XmlDocument doc, Level threshold, int indentLevel) {
            // use NAnt settings from application configuration file for loading 
            // internal configuration settings
            _configurationNode = GetConfigurationNode();

            // initialize project
            CtorHelper(doc, threshold, indentLevel, Optimizations.None);
        }

        /// <summary>
        /// Initializes a new <see cref="Project" /> class with the given 
        /// document, message threshold and indentation level, and using 
        /// the specified <see cref="XmlNode" /> to load internal configuration
        /// settings.
        /// </summary>
        /// <param name="doc">Any valid build format will do.</param>
        /// <param name="threshold">The message threshold.</param>
        /// <param name="indentLevel">The project indentation level.</param>
        /// <param name="configurationNode">The <see cref="XmlNode" /> NAnt should use to initialize configuration settings.</param>
        /// <remarks>
        /// This constructor is useful for developers using NAnt as a class
        /// library.
        /// </remarks>
        public Project(XmlDocument doc, Level threshold, int indentLevel, XmlNode configurationNode) {
            // set configuration node to use for loading internal configuration 
            // settings
            _configurationNode = configurationNode;

            // initialize project
            CtorHelper(doc, threshold, indentLevel, Optimizations.None);
        }

        /// <summary>
        /// Initializes a new <see cref="Project" /> class with the given 
        /// source, message threshold and indentation level.
        /// </summary>
        /// <param name="uriOrFilePath">
        /// <para>The full path to the build file.</para>
        /// <para>This can be of any form that <see cref="M:XmlDocument.Load(string)" /> accepts.</para>
        /// </param>
        /// <param name="threshold">The message threshold.</param>
        /// <param name="indentLevel">The project indentation level.</param>
        /// <remarks>
        /// If the source is a uri of form 'file:///path' then use the path part.
        /// </remarks>
        public Project(string uriOrFilePath, Level threshold, int indentLevel) {
            // use NAnt settings from application configuration file for loading 
            // internal configuration settings
            _configurationNode = GetConfigurationNode();

            // initialize project
            CtorHelper(LoadBuildFile(uriOrFilePath), threshold, indentLevel,
                Optimizations.None);
        }

        /// <summary>
        /// Initializes a new <see cref="Project" /> class with the given 
        /// source, message threshold and indentation level, and using 
        /// the specified <see cref="XmlNode" /> to load internal configuration
        /// settings.
        /// </summary>
        /// <param name="uriOrFilePath">
        /// <para>The full path to the build file.</para>
        /// <para>This can be of any form that <see cref="M:XmlDocument.Load(string)" /> accepts.</para>
        /// </param>
        /// <param name="threshold">The message threshold.</param>
        /// <param name="indentLevel">The project indentation level.</param>
        /// <param name="configurationNode">The <see cref="XmlNode" /> NAnt should use to initialize configuration settings.</param>
        /// <exception cref="ArgumentNullException"><paramref name="configurationNode" /> is <see langword="null" />.</exception>
        /// <remarks>
        /// If the source is a uri of form 'file:///path' then use the path part.
        /// </remarks>
        public Project(string uriOrFilePath, Level threshold, int indentLevel, XmlNode configurationNode) {
            // set configuration node to use for loading internal configuration 
            // settings
            _configurationNode = configurationNode;

            // initialize project
            CtorHelper(LoadBuildFile(uriOrFilePath), threshold, indentLevel,
                Optimizations.None);
        }

        #endregion Public Instance Constructors

        #region Internal Instance Constructors

        /// <summary>
        /// Initializes a <see cref="Project" /> as subproject of the specified
        /// <see cref="Project" />.
        /// </summary>
        /// <param name="uriOrFilePath">
        /// <para>The full path to the build file.</para>
        /// <para>This can be of any form that <see cref="M:XmlDocument.Load(string)" /> accepts.</para>
        /// </param>
        /// <param name="parent">The parent <see cref="Project" />.</param>
        /// <remarks>
        /// Optimized for framework initialization projects, by skipping automatic
        /// discovery of extension assemblies and framework configuration.
        /// </remarks>
        internal Project(string uriOrFilePath, Project parent) {
            // set configuration node to use for loading internal configuration 
            // settings
            _configurationNode = parent.ConfigurationNode;

            // initialize project
            CtorHelper(LoadBuildFile(uriOrFilePath), parent.Threshold, 
                parent.IndentationLevel + 1, Optimizations.SkipFrameworkConfiguration);

            // add listeners of current project to new project
            AttachBuildListeners(parent.BuildListeners);

            // inherit discovered frameworks from current project
            foreach (FrameworkInfo framework in parent.Frameworks) {
                Frameworks.Add(framework.Name, framework);
            }

            // have the new project inherit the runtime framework from the 
            // current project
            RuntimeFramework = parent.RuntimeFramework;

            // have the new project inherit the current framework from the 
            // current project 
            TargetFramework = parent.TargetFramework;
        }

        /// <summary>
        /// Initializes a <see cref="Project" /> with <see cref="Threshold" />
        /// set to <see cref="Level.None" />, and <see cref="IndentationLevel" />
        /// set to 0.
        /// </summary>
        /// <param name="doc">An <see cref="XmlDocument" /> containing the build script.</param>
        /// <remarks>
        /// Optimized for framework initialization projects, by skipping automatic
        /// discovery of extension assemblies and framework configuration.
        /// </remarks>
        internal Project(XmlDocument doc) {
            // initialize project
            CtorHelper(doc, Level.None, 0, Optimizations.SkipAutomaticDiscovery |
                Optimizations.SkipFrameworkConfiguration);
        }
    
        #endregion Internal Instance Constructors

        #region Public Instance Properties

        /// <summary>
        /// Gets or sets the indendation level of the build output.
        /// </summary>
        /// <value>
        /// The indentation level of the build output.
        /// </value>
        /// <remarks>
        /// To change the <see cref="IndentationLevel" />, the <see cref="Indent()" /> 
        /// and <see cref="Unindent()" /> methods should be used.
        /// </remarks>
        public int IndentationLevel {
            get { return _indentationLevel; }
        }

        /// <summary>
        /// Gets or sets the indentation size of the build output.
        /// </summary>
        /// <value>
        /// The indendation size of the build output.
        /// </value>
        public int IndentationSize {
            get { return _indentationSize; }
        }

        /// <summary>
        /// Gets or sets the default threshold level for build loggers.
        /// </summary>
        /// <value>
        /// The default threshold level for build loggers.
        /// </value>
        public Level Threshold {
            get { return _threshold; }
            set { _threshold = value; }
        }

        /// <summary>
        /// Gets the name of the <see cref="Project" />.
        /// </summary>
        /// <value>
        /// The name of the <see cref="Project" /> or an empty <see cref="string" />
        /// if no name is specified.
        /// </value>
        public string ProjectName {
            get { return _projectName; }
        }

        /// <summary>
        /// Gets or sets the base directory used for relative references.
        /// </summary>
        /// <value>
        /// The base directory used for relative references.
        /// </value>
        /// <exception cref="BuildException">The directory is not rooted.</exception>
        /// <remarks>
        /// <para>
        /// The <see cref="BaseDirectory" /> gets and sets the built-in property 
        /// named "nant.project.basedir".
        /// </para>
        /// </remarks>
        public string BaseDirectory {
            get {
                if (_baseDirectory == null) {
                    return null;
                }

                if (!Path.IsPathRooted(_baseDirectory)) {
                    throw new BuildException(string.Format(CultureInfo.InstalledUICulture,
                        "Invalid base directory '{0}'. The project base directory"
                        + "must be rooted.", _baseDirectory), Location.UnknownLocation);
                }

                return _baseDirectory;
            }
            set {
                if (!Path.IsPathRooted(value)) {
                    throw new BuildException(string.Format(CultureInfo.InstalledUICulture,
                        "Invalid base directory '{0}'. The project base directory"
                        + "must be rooted.", value), Location.UnknownLocation);
                }

                Properties[NAntPropertyProjectBaseDir] = _baseDirectory = value;
            }
        }

        /// <summary>
        /// Gets the <see cref="XmlNamespaceManager" />.
        /// </summary>
        /// <value>
        /// The <see cref="XmlNamespaceManager" />.
        /// </value>
        /// <remarks>
        /// The <see cref="NamespaceManager" /> defines the current namespace 
        /// scope and provides methods for looking up namespace information.
        /// </remarks>
        public XmlNamespaceManager NamespaceManager {
            get { return _nsMgr; }
        }

        /// <summary>
        /// Gets the <see cref="Uri" /> form of the current project definition.
        /// </summary>
        /// <value>
        /// The <see cref="Uri" /> form of the current project definition.
        /// </value>
        public Uri BuildFileUri {
            get {
                //TODO: Need to remove this.
                if (Document == null || String.IsNullOrEmpty(Document.BaseURI)) {
                    return null; //new Uri("http://localhost");
                } else {
                    // manually escape '#' in URI (why doesn't .NET do this?) to allow
                    // projects in paths containing a '#' character
                    string escapedUri = Document.BaseURI.Replace("#", Uri.HexEscape('#'));
                    // return escaped URI
                    return new Uri(escapedUri);
                }
            }
        }

        /// <summary>
        /// Gets a collection of available .NET frameworks.
        /// </summary>
        /// <value>
        /// A collection of available .NET frameworks.
        /// </value>
        public FrameworkInfoDictionary Frameworks {
            get { return _frameworks; }
        }

        /// <summary>
        /// Gets the list of supported frameworks filtered by the specified
        /// <see cref="FrameworkTypes" /> parameter.
        /// </summary>
        /// <param name="types">A bitwise combination of <see cref="FrameworkTypes" /> values that filter the frameworks to retrieve.</param>
        /// <returns>
        /// An array of type <see cref="FrameworkInfo" /> that contains the
        /// frameworks specified by the <paramref name="types" /> parameter,
        /// sorted on name.
        /// </returns>
        internal FrameworkInfo[] GetFrameworks (FrameworkTypes types) {
            ArrayList matches = new ArrayList(Frameworks.Count);

            foreach (FrameworkInfo framework in Frameworks.Values) {
                if ((types & FrameworkTypes.InstallStateMask) != 0) {
                    if ((types & FrameworkTypes.Installed) == 0 && framework.IsValid)
                        continue;
                    if ((types & FrameworkTypes.NotInstalled) == 0 && !framework.IsValid)
                        continue;
                }

                if ((types & FrameworkTypes.DeviceMask) != 0) {
                    switch (framework.ClrType) {
                        case ClrType.Compact:
                            if ((types & FrameworkTypes.Compact) == 0)
                                continue;
                            break;
                        case ClrType.Desktop:
                            if ((types & FrameworkTypes.Desktop) == 0)
                                continue;
                            break;
                        case ClrType.Browser:
                            if ((types & FrameworkTypes.Browser) == 0)
                                continue;
                            break;
                        default:
                            throw new NotSupportedException(string.Format(
                                CultureInfo.InvariantCulture, "CLR type '{0}'"
                                + " is not supported.", framework.ClrType));
                    }
                }

                if ((types & FrameworkTypes.VendorMask) != 0) {
                    switch (framework.Vendor) {
                        case VendorType.Mono:
                            if ((types & FrameworkTypes.Mono) == 0)
                                continue;
                            break;
                        case VendorType.Microsoft:
                            if ((types & FrameworkTypes.MS) == 0)
                                continue;
                            break;
                    }
                }

                matches.Add(framework);
            }

            matches.Sort(FrameworkInfo.NameComparer);

            FrameworkInfo[] frameworks = new FrameworkInfo[matches.Count];
            matches.CopyTo(frameworks);
            return frameworks;
        }

        /// <summary>
        /// Gets the framework in which NAnt is currently running.
        /// </summary>
        /// <value>
        /// The framework in which NAnt is currently running.
        /// </value>
        public FrameworkInfo RuntimeFramework {
            get { return _runtimeFramework; }
            set { _runtimeFramework = value; }
        }

        /// <summary>
        /// Gets or sets the framework to use for compilation.
        /// </summary>
        /// <value>
        /// The framework to use for compilation.
        /// </value>
        /// <exception cref="ArgumentNullException">The value specified is <see langword="null" />.</exception>
        /// <exception cref="BuildException">The specified framework is not installed, or not configured correctly.</exception>
        /// <remarks>
        /// We will use compiler tools and system assemblies for this framework 
        /// in framework-related tasks.
        /// </remarks>
        public FrameworkInfo TargetFramework {
            get { return _targetFramework; }
            set {
                if (value == null) {
                    throw new ArgumentNullException("value");
                }

                value.Validate ();
                _targetFramework = value;
                UpdateTargetFrameworkProperties();
            }
        }

        /// <summary>
        /// Gets the name of the platform on which NAnt is currently running.
        /// </summary>
        /// <value>
        /// The name of the platform on which NAnt is currently running.
        /// </value>
        /// <remarks>
        /// <para>
        /// Possible values are:
        /// </para>
        /// <list type="bullet">
        ///     <item>
        ///         <description>win32</description>
        ///     </item>
        ///     <item>
        ///         <description>unix</description>
        ///     </item>
        /// </list>
        /// </remarks>
        /// <exception cref="BuildException">NAnt does not support the current platform.</exception>
        public string PlatformName {
            get { 
                if (PlatformHelper.IsWin32) {
                    return "win32";
                } else if (PlatformHelper.IsUnix) {
                    return "unix";
                } else {
                    throw new BuildException(string.Format(CultureInfo.InvariantCulture, 
                        ResourceUtils.GetString("NA1060"), 
                        Environment.OSVersion.Platform.ToString(CultureInfo.InvariantCulture),
                        (int) Environment.OSVersion.Platform));
                }
            }
        }

        /// <summary>
        /// Gets the current target.
        /// </summary>
        /// <value>
        /// The current target, or <see langword="null" /> if no target is
        /// executing.
        /// </value>
        public Target CurrentTarget {
            get { return _currentTarget; }
        }

        /// <summary>
        /// Gets the path to the build file.
        /// </summary>
        /// <value>
        /// The path to the build file, or <see langword="null" /> if the build
        /// document is not file backed.
        /// </value>
        public string BuildFileLocalName {
            get {
                if (BuildFileUri != null && BuildFileUri.IsFile) {
                    return BuildFileUri.LocalPath;
                } else {
                    return null;
                }
            }
        }

        /// <summary>
        /// Gets the active <see cref="Project" /> definition.
        /// </summary>
        /// <value>
        /// The active <see cref="Project" /> definition.
        /// </value>
        public XmlDocument Document {
            get { return _doc; }
        }

        /// <summary>
        /// Gets the <see cref="XmlNode" /> NAnt should use to initialize 
        /// configuration settings.
        /// </summary>
        /// <value>
        /// The <see cref="XmlNode" /> NAnt should use to initialize 
        /// configuration settings.
        /// </value>
        public XmlNode ConfigurationNode {
            get { return _configurationNode; }
        }

        /// <remarks>
        /// Gets the name of the target that will be executed when no other 
        /// build targets are specified.
        /// </remarks>
        /// <value>
        /// The name of the target that will be executed when no other 
        /// build targets are specified, or <see langword="null" /> if no
        /// default target is specified in the build file.
        /// </value>
        public string DefaultTargetName {
            get { return _defaultTargetName; }
        }

        /// <summary>
        /// Gets a value indicating whether tasks should output more build log 
        /// messages.
        /// </summary>
        /// <value>
        /// <see langword="true" /> if tasks should output more build log message; 
        /// otherwise, <see langword="false" />.
        /// </value>
        public bool Verbose {
            get { return Level.Verbose >= Threshold; }
        }

        /// <summary>
        /// The list of targets to build.
        /// </summary>
        /// <remarks>
        /// Targets are built in the order they appear in the collection.  If 
        /// the collection is empty the default target will be built.
        /// </remarks>
        public StringCollection BuildTargets {
            get { return _buildTargets; }
        }

        /// <summary>
        /// Gets the properties defined in this project.
        /// </summary>
        /// <value>The properties defined in this project.</value>
        /// <remarks>
        /// <para>
        /// This is the collection of properties that are defined by the system 
        /// and property task statements.
        /// </para>
        /// <para>
        /// These properties can be used in expansion.
        /// </para>
        /// </remarks>
        public PropertyDictionary Properties {
            get { return _properties; }
        }

        /// <summary>
        /// Gets the framework-neutral properties defined in the NAnt 
        /// configuration file.
        /// </summary>
        /// <value>
        /// The framework-neutral properties defined in the NAnt configuration 
        /// file.
        /// </value>
        /// <remarks>
        /// <para>
        /// This is the collection of read-only properties that are defined in 
        /// the NAnt configuration file.
        /// </para>
        /// <para>
        /// These properties can only be used for expansion in framework-specific
        /// and framework-neutral configuration settings.  These properties are 
        /// not available for expansion in the build file.
        /// </para>
        /// </remarks>
        public PropertyDictionary FrameworkNeutralProperties {
            get { return _frameworkNeutralProperties; }
        }

        /// <summary>
        /// Gets the <see cref="DataTypeBase" /> instances defined in this project.
        /// </summary>
        /// <value>
        /// The <see cref="DataTypeBase" /> instances defined in this project.
        /// </value>
        /// <remarks>
        /// <para>
        /// This is the collection of <see cref="DataTypeBase" /> instances that
        /// are defined by <see cref="DataTypeBase" /> (eg fileset) declarations.
        /// </para>
        /// </remarks>
        public DataTypeBaseDictionary DataTypeReferences {
            get { return _dataTypeReferences; }
        }

        /// <summary>
        /// Gets the targets defined in this project.
        /// </summary>
        /// <value>
        /// The targets defined in this project.
        /// </value>
        public TargetCollection Targets {
            get { return _targets; }
        }

        /// <summary>
        /// Gets the build listeners for this project. 
        /// </summary>
        /// <value>
        /// The build listeners for this project.
        /// </value>
        public BuildListenerCollection BuildListeners {
            get { return _buildListeners; }
        }

        #endregion Public Instance Properties

        #region Internal Instance Properties

        internal LocationMap LocationMap {
            get { return _locationMap; }
        }

        #endregion Internal Instance Properties

        #region Public Instance Methods

        /// <summary>
        /// Returns the <see cref="Location"/> of the given node in an XML
        /// file loaded by NAnt.
        /// </summary>
        /// <remarks>
        ///   <para>
        ///   The <paramref name="node" /> must be from an <see cref="XmlDocument" />
        ///   that has been loaded by NAnt.
        ///   </para>
        ///   <para>
        ///   NAnt also does not process any of the following node types:
        ///   </para>
        ///   <list type="bullet">
        ///     <item>
        ///         <description><see cref="XmlNodeType.Whitespace" /></description>
        ///     </item>
        ///     <item>
        ///         <description><see cref="XmlNodeType.EndElement" /></description>
        ///     </item>
        ///     <item>
        ///         <description><see cref="XmlNodeType.ProcessingInstruction" /></description>
        ///     </item>
        ///     <item>
        ///         <description><see cref="XmlNodeType.XmlDeclaration" /></description>
        ///     </item>
        ///     <item>
        ///         <description><see cref="XmlNodeType.DocumentType" /></description>
        ///     </item>
        ///   </list>
        ///   <para>
        ///   As a result, no location information is available for these nodes.
        ///   </para>
        /// </remarks>
        /// <param name="node">The <see cref="XmlNode" /> to get the <see cref="Location"/> for.</param>
        /// <returns>
        /// <see cref="Location"/> of the given node in an XML file loaded by NAnt, or
        /// <see cref="Location.UnknownLocation" /> if the node was not loaded from
        /// an XML file.
        /// </returns>
        /// <exception cref="ArgumentException">
        ///   <para><paramref name="node" /> is from an XML file that was not loaded by NAnt.</para>
        ///   <para>-or</para>
        ///   <para><paramref name="node" /> was not processed by NAnt (eg. an XML declaration).</para>
        /// </exception>
        public Location GetLocation(XmlNode node) {
            return LocationMap.GetLocation(node);
        }

        /// <summary>
        /// Dispatches a <see cref="BuildStarted" /> event to the build listeners 
        /// for this <see cref="Project" />.
        /// </summary>
        /// <param name="sender">The source of the event.</param>
        /// <param name="e">A <see cref="BuildEventArgs" /> that contains the event data.</param>
        public void OnBuildStarted(object sender, BuildEventArgs e) {
            if (BuildStarted != null) {
                BuildStarted(sender, e);
            }
        }

        /// <summary>
        /// Dispatches a <see cref="BuildFinished" /> event to the build listeners 
        /// for this <see cref="Project" />.
        /// </summary>
        /// <param name="sender">The source of the event.</param>
        /// <param name="e">A <see cref="BuildEventArgs" /> that contains the event data.</param>
        public void OnBuildFinished(object sender, BuildEventArgs e) {
            if (BuildFinished != null) {
                BuildFinished(sender, e);
            }
        }

        /// <summary>
        /// Dispatches a <see cref="TargetStarted" /> event to the build listeners 
        /// for this <see cref="Project" />.
        /// </summary>
        /// <param name="sender">The source of the event.</param>
        /// <param name="e">A <see cref="BuildEventArgs" /> that contains the event data.</param>
        public void OnTargetStarted(object sender, BuildEventArgs e) {
            if (TargetStarted != null) {
                TargetStarted(sender, e);
            }
        }

        /// <summary>
        /// Dispatches a <see cref="TargetFinished" /> event to the build listeners 
        /// for this <see cref="Project" />.
        /// </summary>
        /// <param name="sender">The source of the event.</param>
        /// <param name="e">A <see cref="BuildEventArgs" /> that contains the event data.</param>
        public void OnTargetFinished(object sender, BuildEventArgs e) {
            if (TargetFinished != null) {
                TargetFinished(sender, e);
            }
        }
        /// <summary>
        /// Dispatches a <see cref="TaskStarted" /> event to the build listeners 
        /// for this <see cref="Project" />.
        /// </summary>
        /// <param name="sender">The source of the event.</param>
        /// <param name="e">A <see cref="BuildEventArgs" /> that contains the event data.</param>
        public void OnTaskStarted(object sender, BuildEventArgs e) {
            if (TaskStarted != null) {
                TaskStarted(sender, e);
            }
        }

        /// <summary>
        /// Dispatches the <see cref="TaskFinished" /> event to the build listeners 
        /// for this <see cref="Project" />.
        /// </summary>
        /// <param name="sender">The source of the event.</param>
        /// <param name="e">A <see cref="BuildEventArgs" /> that contains the event data.</param>
        public void OnTaskFinished(object sender, BuildEventArgs e) {
            if (TaskFinished != null) {
                TaskFinished(sender, e);
            }
        }

        /// <summary>
        /// Dispatches a <see cref="MessageLogged" /> event to the build listeners 
        /// for this <see cref="Project" />.
        /// </summary>
        /// <param name="e">A <see cref="BuildEventArgs" /> that contains the event data.</param>
        public void OnMessageLogged(BuildEventArgs e) {
            if (MessageLogged != null) {
                MessageLogged(this, e);
            }
        }

        /// <summary>
        /// Writes a <see cref="Project" /> level message to the build log with
        /// the given <see cref="Level" />.
        /// </summary>
        /// <param name="messageLevel">The <see cref="Level" /> to log at.</param>
        /// <param name="message">The message to log.</param>
        public void Log(Level messageLevel, string message) {
            BuildEventArgs eventArgs = new BuildEventArgs(this);

            eventArgs.Message = message;
            eventArgs.MessageLevel = messageLevel;
            OnMessageLogged(eventArgs);
        }

        /// <summary>
        /// Writes a <see cref="Project" /> level formatted message to the build 
        /// log with the given <see cref="Level" />.
        /// </summary>
        /// <param name="messageLevel">The <see cref="Level" /> to log at.</param>
        /// <param name="message">The message to log, containing zero or more format items.</param>
        /// <param name="args">An <see cref="object" /> array containing zero or more objects to format.</param>
        public void Log(Level messageLevel, string message, params object[] args) {
            BuildEventArgs eventArgs = new BuildEventArgs(this);

            eventArgs.Message = string.Format(CultureInfo.InvariantCulture, message, args);
            eventArgs.MessageLevel = messageLevel;
            OnMessageLogged(eventArgs);
        }

        /// <summary>
        /// Writes a <see cref="Task" /> task level message to the build log 
        /// with the given <see cref="Level" />.
        /// </summary>
        /// <param name="task">The <see cref="Task" /> from which the message originated.</param>
        /// <param name="messageLevel">The <see cref="Level" /> to log at.</param>
        /// <param name="message">The message to log.</param>
        public void Log(Task task, Level messageLevel, string message) {
            BuildEventArgs eventArgs = new BuildEventArgs(task);

            eventArgs.Message = message;
            eventArgs.MessageLevel = messageLevel;
            OnMessageLogged(eventArgs);
        }

        /// <summary>
        /// Writes a <see cref="Target" /> level message to the build log with 
        /// the given <see cref="Level" />.
        /// </summary>
        /// <param name="target">The <see cref="Target" /> from which the message orignated.</param>
        /// <param name="messageLevel">The level to log at.</param>
        /// <param name="message">The message to log.</param>
        public void Log(Target target, Level messageLevel, string message) {
            BuildEventArgs eventArgs = new BuildEventArgs(target);

            eventArgs.Message = message;
            eventArgs.MessageLevel = messageLevel;
            OnMessageLogged(eventArgs);
        }

        /// <summary>
        /// Executes the default target.
        /// </summary>
        /// <remarks>
        /// No top level error handling is done. Any <see cref="BuildException" /> 
        /// will be passed onto the caller.
        /// </remarks>
        public virtual void Execute() {
            if (BuildTargets.Count == 0 && !String.IsNullOrEmpty(DefaultTargetName)) {
                BuildTargets.Add(DefaultTargetName);
            }

            //log the targets specified, or the default target if specified.
            StringBuilder sb = new StringBuilder();
            if (BuildTargets != null) {
                foreach(string target in BuildTargets) {
                    sb.Append(target);
                    sb.Append(" ");
                }
            }

            if(sb.Length > 0) {
                Log(Level.Info, "Target(s) specified: " + sb.ToString());
                Log(Level.Info, string.Empty);
            } else {
                Log(Level.Info, string.Empty);
            }
            
            // initialize the list of Targets, and execute any global tasks.
            InitializeProjectDocument(Document);

            if (BuildTargets.Count == 0) {
                //It is okay if there are no targets defined in a build file. 
                //It just means we have all global tasks. -- skot
                //throw new BuildException("No Target Specified");
            } else {
                foreach (string targetName in BuildTargets) {
                    //do not force dependencies of build targets.
                    Execute(targetName, false);
                }
            }
        }

        /// <summary>
        /// Executes a specific target, and its dependencies.
        /// </summary>
        /// <param name="targetName">The name of the target to execute.</param>
        /// <remarks>
        /// Global tasks are not executed.
        /// </remarks>
        public void Execute(string targetName) {
            Execute(targetName, true);
        }
        
        /// <summary>
        /// Executes a specific target.
        /// </summary>
        /// <param name="targetName">The name of the target to execute.</param>
        /// <param name="forceDependencies">Whether dependencies should be forced to execute</param>
        /// <remarks>
        /// Global tasks are not executed.
        /// </remarks>
        public void Execute(string targetName, bool forceDependencies) {
            // sort the dependency tree, and run everything from the
            // beginning until we hit our targetName.
            // 
            // sorting checks if all the targets (and dependencies)
            // exist, and if there is any cycle in the dependency
            // graph.
            TargetCollection sortedTargets = TopologicalTargetSort(targetName, Targets);
            int currentIndex = 0;
            Target currentTarget;

            // store calling target
            Target callingTarget = _currentTarget;

            do {
                // determine target that should be executed
                currentTarget = (Target) sortedTargets[currentIndex++];

                // store target that will be executed
                _currentTarget = currentTarget;

                // only execute targets that have not been executed already, if 
                // we are not forcing.
                if (forceDependencies || !currentTarget.Executed || currentTarget.Name == targetName) {
                    currentTarget.Execute();
                }
            } while (currentTarget.Name != targetName);

            // restore calling target, as a <call> task might have caused the 
            // current target to be executed and when finished executing this 
            // target, the target that contained the <call> task should be 
            // considered the current target again
            _currentTarget = callingTarget;
        }

        /// <summary>
        /// Executes the default target and wraps in error handling and time 
        /// stamping.
        /// </summary>
        /// <returns>
        /// <see langword="true" /> if the build was successful; otherwise, 
        /// <see langword="false" />.
        /// </returns>
        public bool Run() {
            Exception error = null;

            try {
                OnBuildStarted(this, new BuildEventArgs(this));

                // output build file that we're running
                Log(Level.Info, "Buildfile: {0}", BuildFileUri);

                // output current target framework in build log
                Log(Level.Info, "Target framework: {0}", TargetFramework != null 
                    ? TargetFramework.Description : "None");

                // write verbose project information after Initialize to make 
                // sure properties are correctly initialized
                Log(Level.Verbose, "Base Directory: {0}.", BaseDirectory);

                // execute the project
                Execute();

                // signal build success
                return true;
            } catch (BuildException e) {
                // store exception in error variable in order to include it 
                // in the BuildFinished event.
                error = e;

                // log exception details to log4net
                logger.Error("Build failed.", e);

                // signal build failure
                return false;
            } catch (Exception e) {
                // store exception in error variable in order to include it 
                // in the BuildFinished event.
                error = e;

                // log exception details to log4net
                logger.Fatal("Build failed.", e);

                // signal build failure
                return false;
            } finally {
                string endTarget;

                if (error == null) {
                    endTarget = Properties[NAntPropertyOnSuccess];
                } else {
                    endTarget = Properties[NAntPropertyOnFailure];
                }

                if (!String.IsNullOrEmpty(endTarget)) {
                    // executing the target identified by the 'nant.onsuccess' 
                    // or 'nant.onfailure' properties should not affect the 
                    // build outcome
                    CallTask callTask = new CallTask();
                    callTask.Parent = this;
                    callTask.Project = this;
                    callTask.NamespaceManager = NamespaceManager;
                    callTask.Verbose = Verbose;
                    callTask.FailOnError = false;
                    callTask.TargetName = endTarget;
                    callTask.Execute();
                }

                // fire BuildFinished event with details of build outcome
                BuildEventArgs buildFinishedArgs = new BuildEventArgs(this);

                buildFinishedArgs.Exception = error;
                OnBuildFinished(this, buildFinishedArgs);
            }
        }

        /// <summary>
        /// Creates the <see cref="DataTypeBase"/> instance from the passed XML node.
        /// </summary>
        /// <param name="elementNode">The element XML node.</param>
        /// <returns>The created instance.</returns>
        public DataTypeBase CreateDataTypeBase(XmlNode elementNode) {
            DataTypeBase type = TypeFactory.CreateDataType(elementNode, this);

            type.Project = this;
            type.Parent = this;
            type.NamespaceManager = NamespaceManager;
            type.Initialize(elementNode);
            return type;
        }

        /// <summary>
        /// Creates a new <see ref="Task" /> from the given <see cref="XmlNode" />.
        /// </summary>
        /// <param name="taskNode">The <see cref="Task" /> definition.</param>
        /// <returns>The new <see cref="Task" /> instance.</returns>
        public Task CreateTask(XmlNode taskNode) {
            return CreateTask(taskNode, null);
        }

        /// <summary>
        /// Creates a new <see cref="Task" /> from the given <see cref="XmlNode" /> 
        /// within a <see cref="Target" />.
        /// </summary>
        /// <param name="taskNode">The <see cref="Task" /> definition.</param>
        /// <param name="target">The owner <see cref="Target" />.</param>
        /// <returns>The new <see cref="Task" /> instance.</returns>
        public Task CreateTask(XmlNode taskNode, Target target) {
            Task task = TypeFactory.CreateTask(taskNode, this);

            task.Project = this;
            task.Parent = target;
            task.NamespaceManager = NamespaceManager;
            task.Initialize(taskNode);
            return task;
        }

        /// <summary>
        /// Expands a <see cref="string" /> from known properties.
        /// </summary>
        /// <param name="input">The <see cref="string" /> with replacement tokens.</param>
        /// <param name="location">The location in the build file. Used to throw more accurate exceptions.</param>
        /// <returns>The expanded and replaced <see cref="string" />.</returns>
        public string ExpandProperties(string input, Location location) {
            return Properties.ExpandProperties(input, location);
        }

        /// <summary>
        /// Combines the specified path with the <see cref="BaseDirectory"/> of 
        /// the <see cref="Project" /> to form a full path to file or directory.
        /// </summary>
        /// <param name="path">The relative or absolute path.</param>
        /// <returns>
        /// A rooted path, or the <see cref="BaseDirectory" /> of the <see cref="Project" /> 
        /// if the <paramref name="path" /> parameter is a null reference.
        /// </returns>
        public string GetFullPath(string path) {
            if (String.IsNullOrEmpty(path)) {
                return BaseDirectory;
            }

            // check whether path is a file URI
            try {
                Uri uri = new Uri(path);
                if (uri.IsFile) {
                    path = uri.LocalPath;
                } else {
                    throw new BuildException(string.Format(CultureInfo.InvariantCulture,
                        ResourceUtils.GetString("NA1061"), 
                        path, uri.Scheme), Location.UnknownLocation);
                }
            } catch {
                // ignore exception and treat path as normal path
            }

            if (!Path.IsPathRooted(path)) {
                path = Path.GetFullPath(Path.Combine(BaseDirectory, path));
            }

            return path;
        }

        /// <summary>
        /// Creates the default <see cref="IBuildLogger" /> and attaches it to
        /// the <see cref="Project" />.
        /// </summary>
        public void CreateDefaultLogger() {
            IBuildLogger buildLogger = new DefaultLogger();

            // hook up to build events
            BuildStarted += new BuildEventHandler(buildLogger.BuildStarted);
            BuildFinished += new BuildEventHandler(buildLogger.BuildFinished);
            TargetStarted += new BuildEventHandler(buildLogger.TargetStarted);
            TargetFinished += new BuildEventHandler(buildLogger.TargetFinished);
            TaskStarted += new BuildEventHandler(buildLogger.TaskStarted);
            TaskFinished += new BuildEventHandler(buildLogger.TaskFinished);
            MessageLogged += new BuildEventHandler(buildLogger.MessageLogged);

            // set threshold of logger equal to threshold of the project
            buildLogger.Threshold = Threshold;

            // add default logger to list of build listeners
            BuildListeners.Add(buildLogger);
        }

        /// <summary>
        /// Increases the <see cref="IndentationLevel" /> of the <see cref="Project" />.
        /// </summary>
        public void Indent() {
            _indentationLevel++;
        }
        /// <summary>
        /// Decreases the <see cref="IndentationLevel" /> of the <see cref="Project" />.
        /// </summary>
        public void Unindent() {
            _indentationLevel--;
        }

        /// <summary>
        /// Detaches the currently attached <see cref="IBuildListener" /> instances
        /// from the <see cref="Project" />.
        /// </summary>
        public void DetachBuildListeners() {
            foreach (IBuildListener listener in BuildListeners) {
                BuildStarted -= new BuildEventHandler(listener.BuildStarted);
                BuildFinished -= new BuildEventHandler(listener.BuildFinished);
                TargetStarted -= new BuildEventHandler(listener.TargetStarted);
                TargetFinished -= new BuildEventHandler(listener.TargetFinished);
                TaskStarted -= new BuildEventHandler(listener.TaskStarted);
                TaskFinished -= new BuildEventHandler(listener.TaskFinished);
                MessageLogged -= new BuildEventHandler(listener.MessageLogged);
                if (typeof(IBuildLogger).IsAssignableFrom(listener.GetType())) {
                    ((IBuildLogger)listener).Flush();
                }
            }

            BuildListeners.Clear();
        }

        /// <summary>
        /// Attaches the specified build listeners to the <see cref="Project" />.
        /// </summary>
        /// <param name="listeners">The <see cref="IBuildListener" /> instances to attach to the <see cref="Project" />.</param>
        /// <remarks>
        /// The currently attached <see cref="IBuildListener" /> instances will 
        /// be detached before the new <see cref="IBuildListener" /> instances 
        /// are attached.
        /// </remarks>
        public void AttachBuildListeners(BuildListenerCollection listeners) {
            // detach currently attached build listeners
            DetachBuildListeners();
            foreach (IBuildListener listener in listeners) {
                // hook up listener to project build events
                BuildStarted += new BuildEventHandler(listener.BuildStarted);
                BuildFinished += new BuildEventHandler(listener.BuildFinished);
                TargetStarted += new BuildEventHandler(listener.TargetStarted);
                TargetFinished += new BuildEventHandler(listener.TargetFinished);
                TaskStarted += new BuildEventHandler(listener.TaskStarted);
                TaskFinished += new BuildEventHandler(listener.TaskFinished);
                MessageLogged += new BuildEventHandler(listener.MessageLogged);

                // add listener to project listener list
                BuildListeners.Add(listener);
            }
        }

        #endregion Public Instance Methods

        #region Protected Instance Methods

        /// <summary>
        /// Inits stuff:
        ///     <para>TypeFactory: Calls Initialize and AddProject </para>
        ///     <para>Log.IndentSize set to 12</para>
        ///     <para>Project properties are initialized ("nant.* stuff set")</para>
        ///     <list type="nant.items">
        ///         <listheader>NAnt Props:</listheader>
        ///         <item>nant.filename</item>
        ///         <item>nant.version</item>
        ///         <item>nant.location</item>
        ///         <item>nant.project.name</item>
        ///         <item>nant.project.buildfile (if doc has baseuri)</item>
        ///         <item>nant.project.basedir</item>
        ///         <item>nant.project.default = defaultTarget</item>
        ///     </list>
        /// </summary>
        /// <param name="doc">An <see cref="XmlDocument" /> representing the project definition.</param>
        /// <param name="threshold">The project message threshold.</param>
        /// <param name="indentLevel">The project indentation level.</param>
        /// <param name="optimization">Optimization flags.</param>
        /// <exception cref="ArgumentNullException"><paramref name="doc" /> is <see langword="null" />.</exception>
        private void CtorHelper(XmlDocument doc, Level threshold, int indentLevel, Optimizations optimization) {
            if (doc == null) {
                throw new ArgumentNullException("doc");
            }

            string newBaseDir = null;

            _properties = new PropertyDictionary(this);
            _frameworkNeutralProperties = new PropertyDictionary(this);

            // set the project definition
            _doc = doc;

            // set the indentation size of the build output
            _indentationSize = 12;

            // set the indentation level of the build output
            _indentationLevel = indentLevel;

            // set the project message threshold
            Threshold = threshold;

            // add default logger
            CreateDefaultLogger();

            // configure platform properties
            ConfigurePlatformProperties();

            // fill the namespace manager up, so we can make qualified xpath 
            // expressions
            if (String.IsNullOrEmpty(doc.DocumentElement.NamespaceURI)) {
                string defURI;

                XmlAttribute nantNS = doc.DocumentElement.Attributes["xmlns", "nant"];
                if (nantNS == null) {
                    defURI = @"http://none";
                } else {
                    defURI = nantNS.Value;
                }

                XmlAttribute attr = doc.CreateAttribute("xmlns");
                attr.Value = defURI;
                doc.DocumentElement.Attributes.Append(attr);
            }

            NamespaceManager.AddNamespace("nant", doc.DocumentElement.NamespaceURI);

            // check to make sure that the root element in named correctly
            if (!doc.DocumentElement.LocalName.Equals(RootXml)) {
                throw new ArgumentException(string.Format(CultureInfo.InvariantCulture, 
                    ResourceUtils.GetString("NA1059"), doc.BaseURI, RootXml));
            }

            // get project attributes
            if (doc.DocumentElement.HasAttribute(ProjectNameAttribute)) {
                _projectName = doc.DocumentElement.GetAttribute(ProjectNameAttribute);
            }

            if (doc.DocumentElement.HasAttribute(ProjectBaseDirAttribute)) {
                newBaseDir = doc.DocumentElement.GetAttribute(ProjectBaseDirAttribute);
            }

            if (doc.DocumentElement.HasAttribute(ProjectDefaultAttribte)) {
                _defaultTargetName = doc.DocumentElement.GetAttribute(ProjectDefaultAttribte);
            }

            // give the project a meaningful base directory
            if (String.IsNullOrEmpty(newBaseDir)) {
                if (!String.IsNullOrEmpty(BuildFileLocalName)) {
                    newBaseDir = Path.GetDirectoryName(BuildFileLocalName);
                } else {
                    newBaseDir = Environment.CurrentDirectory;
                }
            } else {
                // if basedir attribute is set to a relative path, then resolve 
                // it relative to the build file path
                if (!String.IsNullOrEmpty(BuildFileLocalName) && !Path.IsPathRooted(newBaseDir)) {
                    newBaseDir = Path.GetFullPath(Path.Combine(Path.GetDirectoryName(BuildFileLocalName), newBaseDir));
                }
            }

            newBaseDir = Path.GetFullPath(newBaseDir);

            // base directory must be rooted.
            BaseDirectory = newBaseDir;

            // load project-level extensions assemblies
            bool scan = ((optimization & Optimizations.SkipAutomaticDiscovery) == 0);
            TypeFactory.AddProject(this, scan);

            if ((optimization & Optimizations.SkipFrameworkConfiguration) == 0) {
                // load settings out of settings file
                ProjectSettingsLoader psl = new ProjectSettingsLoader(this);
                psl.ProcessSettings();
            }

            // set here and in nant:Main
            Assembly ass = Assembly.GetExecutingAssembly();

            // TO-DO: remove these built-in properties after NAnt 0.87 (?)
            // as these have been deprecated since NAnt 0.85
            Properties.AddReadOnly(NAntPropertyFileName, ass.CodeBase);
            Properties.AddReadOnly(NAntPropertyVersion, ass.GetName().Version.ToString());
            Properties.AddReadOnly(NAntPropertyLocation, AppDomain.CurrentDomain.BaseDirectory);
            Properties.AddReadOnly(NAntPropertyProjectName, ProjectName);
            if (BuildFileUri != null) {
                Properties.AddReadOnly(NAntPropertyProjectBuildFile, BuildFileUri.ToString());
            }
            Properties.AddReadOnly(NAntPropertyProjectDefault, 
                StringUtils.ConvertNullToEmpty(DefaultTargetName));
        }

        #endregion Protected Instance Methods

        #region Internal Instance Methods

        /// <summary>
        /// This method is only meant to be used by the <see cref="Project"/> 
        /// class and <see cref="T:NAnt.Core.Tasks.IncludeTask"/>.
        /// </summary>
        internal void InitializeProjectDocument(XmlDocument doc) {
            // load line and column number information into position map
            LocationMap.Add(doc);

            // initialize targets first
            foreach (XmlNode childNode in doc.DocumentElement.ChildNodes) {
                // skip non-nant namespace elements and special elements like 
                // comments, pis, text, etc.
                if (childNode.LocalName.Equals(TargetXml) && childNode.NamespaceURI.Equals(NamespaceManager.LookupNamespace("nant"))) {
                    Target target = new Target();

                    target.Project = this;
                    target.Parent = this;
                    target.NamespaceManager = NamespaceManager;
                    target.Initialize(childNode);
                    Targets.Add(target);
                }
            }

            // initialize datatypes and execute global tasks
            foreach (XmlNode childNode in doc.DocumentElement.ChildNodes) {
                // skip targets that were handled above, skip non-nant namespace 
                // elements and special elements like comments, pis, text, etc.
                if (!(childNode.NodeType == XmlNodeType.Element) || !childNode.NamespaceURI.Equals(NamespaceManager.LookupNamespace("nant")) || childNode.LocalName.Equals(TargetXml)) {
                    continue;
                }

                if (TypeFactory.TaskBuilders.Contains(childNode.Name)) {
                    // create task instance
                    Task task = CreateTask(childNode);
                    task.Parent = this;
                    // execute task
                    task.Execute();
                } else if (TypeFactory.DataTypeBuilders.Contains(childNode.Name)) {
                    // we are an datatype declaration
                    DataTypeBase dataType = CreateDataTypeBase(childNode);

                    Log(Level.Debug, "Adding a {0} reference with id '{1}'.", childNode.Name, dataType.ID);
                    if (! DataTypeReferences.Contains(dataType.ID)) {
                        DataTypeReferences.Add(dataType.ID, dataType);
                    } else {
                        DataTypeReferences[dataType.ID] = dataType; // overwrite with the new reference.
                    }
                } else {
                    throw new BuildException(string.Format(CultureInfo.InvariantCulture, 
                        ResourceUtils.GetString("NA1071"), childNode.Name), 
                        LocationMap.GetLocation(childNode));
                }
            }
        }

        #endregion Internal Instance Methods

        #region Private Instance Methods

        /// <summary>
        /// Creates a new <see cref="XmlDocument" /> based on the project 
        /// definition.
        /// </summary>
        /// <param name="uriOrFilePath">
        /// <para>The full path to the build file.</para>
        /// <para>This can be of any form that <see cref="M:XmlDocument.Load(string)" /> accepts.</para>
        /// </param>
        /// <returns>
        /// An <see cref="XmlDocument" /> based on the specified project 
        /// definition.
        /// </returns>
        private XmlDocument LoadBuildFile(string uriOrFilePath) {
            string path = uriOrFilePath;

            //if the source is not a valid uri, pass it thru.
            //if the source is a file uri, pass the localpath of it thru.
            try {
                Uri testURI = new Uri(uriOrFilePath);

                if (testURI.IsFile) {
                    path = testURI.LocalPath;
                }
            } catch (Exception ex) {
                logger.Debug("Error creating URI in project constructor. Moving on... ", ex);
            } finally {
                if (path == null) {
                    path = uriOrFilePath;
                }
            }

            XmlDocument doc = new XmlDocument();

            try {
                doc.Load(path);
            } catch (XmlException ex) {
                Location location = new Location(path, ex.LineNumber, ex.LinePosition);
                throw new BuildException("Error loading buildfile.", location, ex);
            } catch (Exception ex) {
                Location location = new Location(path);
                throw new BuildException("Error loading buildfile.", location, ex);
            }
            return doc;
        }

        /// <summary>
        /// Configures the platform properties for the current platform.
        /// </summary>
        /// <exception cref="BuildException">NAnt does not support the current platform.</exception>
        private void ConfigurePlatformProperties() {
            Properties.AddReadOnly(NAntPlatformName, PlatformName);

            switch (PlatformName) {
                case "win32":
                    Properties.AddReadOnly(NAntPlatform + ".unix", "false");
                    Properties.AddReadOnly(NAntPlatform + "." + PlatformName, "true");
                    break;
                case "unix":
                    Properties.AddReadOnly(NAntPlatform + "." + PlatformName, "true");
                    Properties.AddReadOnly(NAntPlatform + ".win32", "false");
                    break;
                default:
                    throw new BuildException(string.Format(CultureInfo.InvariantCulture, 
                        ResourceUtils.GetString("NA1060"), 
                        Environment.OSVersion.Platform.ToString(CultureInfo.InvariantCulture),
                        (int) Environment.OSVersion.Platform));
            }
        }

        /// <summary>
        /// Updates dependent properties when the <see cref="TargetFramework" /> 
        /// is set.
        /// </summary>
        private void UpdateTargetFrameworkProperties() {
            Properties["nant.settings.currentframework"] = TargetFramework.Name;
            Properties["nant.settings.currentframework.version"] = TargetFramework.Version.ToString();
            Properties["nant.settings.currentframework.description"] = TargetFramework.Description;
            Properties["nant.settings.currentframework.frameworkdirectory"] = TargetFramework.FrameworkDirectory.FullName;
            if (TargetFramework.SdkDirectory != null) {
                Properties["nant.settings.currentframework.sdkdirectory"] = TargetFramework.SdkDirectory.FullName;
            } else {
                Properties["nant.settings.currentframework.sdkdirectory"] = "";
            }

            Properties["nant.settings.currentframework.frameworkassemblydirectory"] = TargetFramework.FrameworkAssemblyDirectory.FullName;
            Properties["nant.settings.currentframework.runtimeengine"] = TargetFramework.RuntimeEngine;
        }

        private XmlNode GetConfigurationNode() {
            XmlNode configurationNode = ConfigurationSettings.GetConfig("nant") as XmlNode;
            if (configurationNode == null) { 
                throw new BuildException(string.Format(CultureInfo.InvariantCulture, 
                    "The NAnt configuration settings in file '{0}' could" 
                    + " not be loaded.  Please ensure this file is available"
                    + " and contains a 'nant' settings node.", 
                    AppDomain.CurrentDomain.SetupInformation.ConfigurationFile));
            }
            return configurationNode;
        }

        #endregion Private Instance Methods

        /// <summary>
        /// Topologically sorts a set of targets.
        /// </summary>
        /// <param name="root">The name of the root target. The sort is created in such a way that the sequence of targets up to the root target is the minimum possible such sequence. Must not be <see langword="null" />.</param>
        /// <param name="targets">A collection of <see cref="Target" /> instances.</param>
        /// <returns>
        /// A collection of <see cref="Target" /> instances in sorted order.
        /// </returns>
        /// <exception cref="BuildException">There is a cyclic dependecy among the targets, or a named target does not exist.</exception>
        public TargetCollection TopologicalTargetSort(string root, TargetCollection targets) {
            TargetCollection executeTargets = new TargetCollection();
            Hashtable state = new Hashtable();
            Stack visiting = new Stack();

            // We first run a DFS based sort using the root as the starting node.
            // This creates the minimum sequence of Targets to the root node.
            // We then do a sort on any remaining unVISITED targets.
            // This is unnecessary for doing our build, but it catches
            // circular dependencies or missing Targets on the entire
            // dependency tree, not just on the Targets that depend on the
            // build Target.
            TopologicalTargetSort(root, targets, state, visiting, executeTargets);
            Log(Level.Debug, "Build sequence for target `" + root + "' is " + executeTargets);
            foreach (Target target in targets) {
                string st = (string) state[target.Name];

                if (st == null) {
                    TopologicalTargetSort(target.Name, targets, state, visiting, executeTargets);
                } else if (st == Project.Visiting) {
                    throw new Exception("Unexpected node in visiting state: " + target.Name);
                }
            }

            Log(Level.Debug, "Complete build sequence is " + executeTargets);
            return executeTargets;
        }

        /// <summary>
        /// <para>
        /// Performs a single step in a recursive depth-first-search traversal 
        /// of the target dependency tree.
        /// </para>
        /// <para>
        /// The current target is first set to the "visiting" state, and pushed
        /// onto the "visiting" stack.
        /// </para>
        /// <para>
        /// An exception is then thrown if any child of the current node is in 
        /// the visiting state, as that implies a circular dependency. The 
        /// exception contains details of the cycle, using elements of the 
        /// "visiting" stack.
        /// </para>
        /// <para>
        /// If any child has not already been "visited", this method is called
        /// recursively on it.
        /// </para>
        /// <para>
        /// The current target is then added to the ordered list of targets. 
        /// Note that this is performed after the children have been visited in 
        /// order to get the correct order. The current target is set to the 
        /// "visited" state.
        /// </para>
        /// <para>
        /// By the time this method returns, the ordered list contains the 
        /// sequence of targets up to and including the current target.
        /// </para>
        /// </summary>
        /// <param name="root">The current target to inspect. Must not be <see langword="null" />.</param>
        /// <param name="targets">A collection of <see cref="Target" /> instances.</param>
        /// <param name="state">A mapping from targets to states The states in question are "VISITING" and "VISITED". Must not be <see langword="null" />.</param>
        /// <param name="visiting">A stack of targets which are currently being visited. Must not be <see langword="null" />.</param>
        /// <param name="executeTargets">The list to add target names to. This will end up containing the complete list of depenencies in dependency order. Must not be <see langword="null" />.</param>
        /// <exception cref="BuildException">
        ///   <para>A non-existent target is specified</para>
        ///   <para>-or-</para>
        ///   <para>A circular dependency is detected.</para>
        /// </exception>
        private void TopologicalTargetSort(string root, TargetCollection targets, Hashtable state, Stack visiting, TargetCollection executeTargets) {
            state[root] = Project.Visiting;
            visiting.Push(root);

            Target target = (Target) targets.Find(root);
            if (target == null) {
                // check if there's a wildcard target defined
                target = (Target) targets.Find(WildTarget);
                if (target != null) {
                    // if a wildcard target exists, then treat the wildcard
                    // target as the requested target
                    target = target.Clone();
                    target.Name = root;
                } else {
                    StringBuilder sb = new StringBuilder("Target '");
                    sb.Append(root);
                    sb.Append("' does not exist in this project.");

                    visiting.Pop();
                    if (visiting.Count > 0) {
                        string parent = (string) visiting.Peek();
                        sb.Append(" ");
                        sb.Append("It is used from target '");
                        sb.Append(parent);
                        sb.Append("'.");
                    }

                    throw new BuildException(sb.ToString());
                }
            }

            foreach (string dependency in target.Dependencies) {
                string m = (string) state[dependency];

                if (m == null) {
                    // Not been visited
                    TopologicalTargetSort(dependency, targets, state, visiting, executeTargets);
                } else if (m == Project.Visiting) {
                    // Currently visiting this node, so have a cycle
                    throw CreateCircularException(dependency, visiting);
                }
            }

            string p = (string) visiting.Pop();

            if (root != p) {
                throw new Exception("Unexpected internal error: expected to pop " + root + " but got " + p);
            }

            state[root] = Project.Visited;
            executeTargets.Add(target);
        }

        /// <summary>
        /// Builds an appropriate exception detailing a specified circular
        /// dependency.
        /// </summary>
        /// <param name="end">The dependency to stop at. Must not be <see langword="null" />.</param>
        /// <param name="stack">A stack of dependencies. Must not be <see langword="null" />.</param>
        /// <returns>
        /// A <see cref="BuildException" /> detailing the specified circular 
        /// dependency.
        /// </returns>
        private static BuildException CreateCircularException(string end, Stack stack) {
            StringBuilder sb = new StringBuilder("Circular dependency: ");
            sb.Append(end);

            string c;

            do {
                c = (string) stack.Pop();
                sb.Append(" <- ");
                sb.Append(c);
            } while (!c.Equals(end));

            return new BuildException(sb.ToString());
        }
    }

    /// <summary>
    /// Allow the project construction to be optimized.
    /// </summary>
    /// <remarks>
    /// Use this with care!
    /// </remarks>
    internal enum Optimizations {
        /// <summary>
        /// Do not perform any optimizations.
        /// </summary>
        None = 0,

        /// <summary>
        /// The project base directory must not be automatically scanned 
        /// for extension assemblies.
        /// </summary>
        SkipAutomaticDiscovery = 1,

        /// <summary>
        /// Do not scan the project configuration for frameworks, and 
        /// do not configure the runtime and target framework.
        /// </summary>
        SkipFrameworkConfiguration = 2,
    }
}
>>>>>>> a86ed431
<|MERGE_RESOLUTION|>--- conflicted
+++ resolved
@@ -1,4 +1,3 @@
-<<<<<<< HEAD
 // NAnt - A .NET build tool
 // Copyright (C) 2001-2003 Gerry Shaw
 //
@@ -24,16 +23,12 @@
 using System;
 using System.Collections;
 using System.Collections.Specialized;
-using System.ComponentModel;
 using System.Configuration;
 using System.Globalization;
 using System.IO;
 using System.Reflection;
 using System.Text;
 using System.Xml;
-
-using Microsoft.Win32;
-
 using NAnt.Core.Tasks;
 using NAnt.Core.Util;
 
@@ -115,12 +110,39 @@
 
         #region Public Instance Events
 
+        /// <summary>
+        /// Occurs when a build is started.
+        /// </summary>
         public event BuildEventHandler BuildStarted;
+
+        /// <summary>
+        /// Occurs when a build has finished.
+        /// </summary>
         public event BuildEventHandler BuildFinished;
+
+        /// <summary>
+        /// Occurs when a target is started.
+        /// </summary>
         public event BuildEventHandler TargetStarted;
+        
+        /// <summary>
+        /// Occurs when a target has finished.
+        /// </summary>
         public event BuildEventHandler TargetFinished;
+        
+        /// <summary>
+        /// Occurs when a task is started.
+        /// </summary>
         public event BuildEventHandler TaskStarted;
+
+        /// <summary>
+        /// Occurs when a task has finished.
+        /// </summary>
         public event BuildEventHandler TaskFinished;
+        
+        /// <summary>
+        /// Occurs when a message is logged.
+        /// </summary>
         public event BuildEventHandler MessageLogged;
 
         #endregion Public Instance Events
@@ -1179,6 +1201,11 @@
             }
         }
 
+        /// <summary>
+        /// Creates the <see cref="DataTypeBase"/> instance from the passed XML node.
+        /// </summary>
+        /// <param name="elementNode">The element XML node.</param>
+        /// <returns>The created instance.</returns>
         public DataTypeBase CreateDataTypeBase(XmlNode elementNode) {
             DataTypeBase type = TypeFactory.CreateDataType(elementNode, this);
 
@@ -1850,1804 +1877,4 @@
         /// </summary>
         SkipFrameworkConfiguration = 2,
     }
-}
-=======
-// NAnt - A .NET build tool
-// Copyright (C) 2001-2003 Gerry Shaw
-//
-// This program is free software; you can redistribute it and/or modify
-// it under the terms of the GNU General Public License as published by
-// the Free Software Foundation; either version 2 of the License, or
-// (at your option) any later version.
-//
-// This program is distributed in the hope that it will be useful,
-// but WITHOUT ANY WARRANTY; without even the implied warranty of
-// MERCHANTABILITY or FITNESS FOR A PARTICULAR PURPOSE.  See the
-// GNU General Public License for more details.
-//
-// You should have received a copy of the GNU General Public License
-// along with this program; if not, write to the Free Software
-// Foundation, Inc., 59 Temple Place, Suite 330, Boston, MA  02111-1307  USA
-//
-// Gerry Shaw (gerry_shaw@yahoo.com)
-// Ian MacLean (imaclean@gmail.com)
-// Scott Hernandez (ScottHernandez@hotmail.com)
-// William E. Caputo (wecaputo@thoughtworks.com | logosity@yahoo.com)
-
-using System;
-using System.Collections;
-using System.Collections.Specialized;
-using System.Configuration;
-using System.Globalization;
-using System.IO;
-using System.Reflection;
-using System.Text;
-using System.Xml;
-using NAnt.Core.Tasks;
-using NAnt.Core.Util;
-
-namespace NAnt.Core {
-    /// <summary>
-    /// Central representation of a NAnt project.
-    /// </summary>
-    /// <example>
-    ///   <para>
-    ///   The <see cref="Run" /> method will initialize the project with the build
-    ///   file specified in the constructor and execute the default target.
-    ///   </para>
-    ///   <code>
-    ///     <![CDATA[
-    /// Project p = new Project("foo.build", Level.Info);
-    /// p.Run();
-    ///     ]]>
-    ///   </code>
-    /// </example>
-    /// <example>
-    ///   <para>
-    ///   If no target is given, the default target will be executed if specified 
-    ///   in the project.
-    ///   </para>
-    ///   <code>
-    ///     <![CDATA[
-    /// Project p = new Project("foo.build", Level.Info);
-    /// p.Execute("build");
-    ///     ]]>
-    ///   </code>
-    /// </example>
-    [Serializable()]
-    public class Project {
-        #region Private Static Fields
-
-        /// <summary>
-        /// Holds the logger for this class.
-        /// </summary>
-        private static readonly log4net.ILog logger = log4net.LogManager.GetLogger(System.Reflection.MethodBase.GetCurrentMethod().DeclaringType);
-
-        // XML element and attribute names that are not defined in metadata
-        private const string RootXml = "project";
-        private const string ProjectNameAttribute = "name";
-        private const string ProjectDefaultAttribte = "default";
-        private const string ProjectBaseDirAttribute = "basedir";
-        private const string TargetXml = "target";
-        private const string WildTarget = "*";
-
-        /// <summary>
-        /// Constant for the "visiting" state, used when traversing a DFS of 
-        /// target dependencies.
-        /// </summary>
-        private const string Visiting = "VISITING";
-
-        /// <summary>
-        /// Constant for the "visited" state, used when traversing a DFS of 
-        /// target dependencies.
-        /// </summary>
-        private const string Visited = "VISITED";
-
-        #endregion Private Static Fields
-
-        #region Internal Static Fields
-
-        // named properties
-        internal const string NAntPlatform = "nant.platform";
-        internal const string NAntPlatformName = NAntPlatform + ".name";
-        internal const string NAntPropertyFileName = "nant.filename";
-        internal const string NAntPropertyVersion = "nant.version";
-        internal const string NAntPropertyLocation = "nant.location";
-        internal const string NAntPropertyProjectName = "nant.project.name";
-        internal const string NAntPropertyProjectBuildFile = "nant.project.buildfile";
-        internal const string NAntPropertyProjectBaseDir = "nant.project.basedir";
-        internal const string NAntPropertyProjectDefault = "nant.project.default";
-        internal const string NAntPropertyOnSuccess = "nant.onsuccess";
-        internal const string NAntPropertyOnFailure = "nant.onfailure";
-
-        #endregion Internal Static Fields
-
-        #region Public Instance Events
-
-        /// <summary>
-        /// Occurs when a build is started.
-        /// </summary>
-        public event BuildEventHandler BuildStarted;
-
-        /// <summary>
-        /// Occurs when a build has finished.
-        /// </summary>
-        public event BuildEventHandler BuildFinished;
-
-        /// <summary>
-        /// Occurs when a target is started.
-        /// </summary>
-        public event BuildEventHandler TargetStarted;
-        
-        /// <summary>
-        /// Occurs when a target has finished.
-        /// </summary>
-        public event BuildEventHandler TargetFinished;
-        
-        /// <summary>
-        /// Occurs when a task is started.
-        /// </summary>
-        public event BuildEventHandler TaskStarted;
-
-        /// <summary>
-        /// Occurs when a task has finished.
-        /// </summary>
-        public event BuildEventHandler TaskFinished;
-        
-        /// <summary>
-        /// Occurs when a message is logged.
-        /// </summary>
-        public event BuildEventHandler MessageLogged;
-
-        #endregion Public Instance Events
-
-        #region Private Instance Fields
-
-        private string _baseDirectory;
-        private string _projectName = "";
-        private string _defaultTargetName;
-        private int _indentationSize = 4;
-        private int _indentationLevel = 0;
-        private BuildListenerCollection _buildListeners = new BuildListenerCollection();
-        private StringCollection _buildTargets = new StringCollection();
-        private TargetCollection _targets = new TargetCollection();
-        private LocationMap _locationMap = new LocationMap();
-        private PropertyDictionary _properties;
-        private PropertyDictionary _frameworkNeutralProperties;
-        private Target _currentTarget;
-
-        // info about frameworks
-        private FrameworkInfoDictionary _frameworks = new FrameworkInfoDictionary();
-        private FrameworkInfo _runtimeFramework;
-        private FrameworkInfo _targetFramework;
-
-        [NonSerialized()]
-        private XmlNode _configurationNode;
-        [NonSerialized()]
-        private XmlDocument _doc; // set in ctorHelper
-        [NonSerialized()]
-        private XmlNamespaceManager _nsMgr = new XmlNamespaceManager(new NameTable()); //used to map "nant" to default namespace.
-        [NonSerialized()]
-        private DataTypeBaseDictionary _dataTypeReferences = new DataTypeBaseDictionary();
-
-        /// <summary>
-        /// Holds the default threshold for build loggers.
-        /// </summary>
-        private Level _threshold = Level.Info;
-
-        #endregion Private Instance Fields
-
-        #region Public Instance Constructors
-
-        /// <summary>
-        /// Initializes a new <see cref="Project" /> class with the given 
-        /// document, message threshold and indentation level.
-        /// </summary>
-        /// <param name="doc">Any valid build format will do.</param>
-        /// <param name="threshold">The message threshold.</param>
-        /// <param name="indentLevel">The project indentation level.</param>
-        public Project(XmlDocument doc, Level threshold, int indentLevel) {
-            // use NAnt settings from application configuration file for loading 
-            // internal configuration settings
-            _configurationNode = GetConfigurationNode();
-
-            // initialize project
-            CtorHelper(doc, threshold, indentLevel, Optimizations.None);
-        }
-
-        /// <summary>
-        /// Initializes a new <see cref="Project" /> class with the given 
-        /// document, message threshold and indentation level, and using 
-        /// the specified <see cref="XmlNode" /> to load internal configuration
-        /// settings.
-        /// </summary>
-        /// <param name="doc">Any valid build format will do.</param>
-        /// <param name="threshold">The message threshold.</param>
-        /// <param name="indentLevel">The project indentation level.</param>
-        /// <param name="configurationNode">The <see cref="XmlNode" /> NAnt should use to initialize configuration settings.</param>
-        /// <remarks>
-        /// This constructor is useful for developers using NAnt as a class
-        /// library.
-        /// </remarks>
-        public Project(XmlDocument doc, Level threshold, int indentLevel, XmlNode configurationNode) {
-            // set configuration node to use for loading internal configuration 
-            // settings
-            _configurationNode = configurationNode;
-
-            // initialize project
-            CtorHelper(doc, threshold, indentLevel, Optimizations.None);
-        }
-
-        /// <summary>
-        /// Initializes a new <see cref="Project" /> class with the given 
-        /// source, message threshold and indentation level.
-        /// </summary>
-        /// <param name="uriOrFilePath">
-        /// <para>The full path to the build file.</para>
-        /// <para>This can be of any form that <see cref="M:XmlDocument.Load(string)" /> accepts.</para>
-        /// </param>
-        /// <param name="threshold">The message threshold.</param>
-        /// <param name="indentLevel">The project indentation level.</param>
-        /// <remarks>
-        /// If the source is a uri of form 'file:///path' then use the path part.
-        /// </remarks>
-        public Project(string uriOrFilePath, Level threshold, int indentLevel) {
-            // use NAnt settings from application configuration file for loading 
-            // internal configuration settings
-            _configurationNode = GetConfigurationNode();
-
-            // initialize project
-            CtorHelper(LoadBuildFile(uriOrFilePath), threshold, indentLevel,
-                Optimizations.None);
-        }
-
-        /// <summary>
-        /// Initializes a new <see cref="Project" /> class with the given 
-        /// source, message threshold and indentation level, and using 
-        /// the specified <see cref="XmlNode" /> to load internal configuration
-        /// settings.
-        /// </summary>
-        /// <param name="uriOrFilePath">
-        /// <para>The full path to the build file.</para>
-        /// <para>This can be of any form that <see cref="M:XmlDocument.Load(string)" /> accepts.</para>
-        /// </param>
-        /// <param name="threshold">The message threshold.</param>
-        /// <param name="indentLevel">The project indentation level.</param>
-        /// <param name="configurationNode">The <see cref="XmlNode" /> NAnt should use to initialize configuration settings.</param>
-        /// <exception cref="ArgumentNullException"><paramref name="configurationNode" /> is <see langword="null" />.</exception>
-        /// <remarks>
-        /// If the source is a uri of form 'file:///path' then use the path part.
-        /// </remarks>
-        public Project(string uriOrFilePath, Level threshold, int indentLevel, XmlNode configurationNode) {
-            // set configuration node to use for loading internal configuration 
-            // settings
-            _configurationNode = configurationNode;
-
-            // initialize project
-            CtorHelper(LoadBuildFile(uriOrFilePath), threshold, indentLevel,
-                Optimizations.None);
-        }
-
-        #endregion Public Instance Constructors
-
-        #region Internal Instance Constructors
-
-        /// <summary>
-        /// Initializes a <see cref="Project" /> as subproject of the specified
-        /// <see cref="Project" />.
-        /// </summary>
-        /// <param name="uriOrFilePath">
-        /// <para>The full path to the build file.</para>
-        /// <para>This can be of any form that <see cref="M:XmlDocument.Load(string)" /> accepts.</para>
-        /// </param>
-        /// <param name="parent">The parent <see cref="Project" />.</param>
-        /// <remarks>
-        /// Optimized for framework initialization projects, by skipping automatic
-        /// discovery of extension assemblies and framework configuration.
-        /// </remarks>
-        internal Project(string uriOrFilePath, Project parent) {
-            // set configuration node to use for loading internal configuration 
-            // settings
-            _configurationNode = parent.ConfigurationNode;
-
-            // initialize project
-            CtorHelper(LoadBuildFile(uriOrFilePath), parent.Threshold, 
-                parent.IndentationLevel + 1, Optimizations.SkipFrameworkConfiguration);
-
-            // add listeners of current project to new project
-            AttachBuildListeners(parent.BuildListeners);
-
-            // inherit discovered frameworks from current project
-            foreach (FrameworkInfo framework in parent.Frameworks) {
-                Frameworks.Add(framework.Name, framework);
-            }
-
-            // have the new project inherit the runtime framework from the 
-            // current project
-            RuntimeFramework = parent.RuntimeFramework;
-
-            // have the new project inherit the current framework from the 
-            // current project 
-            TargetFramework = parent.TargetFramework;
-        }
-
-        /// <summary>
-        /// Initializes a <see cref="Project" /> with <see cref="Threshold" />
-        /// set to <see cref="Level.None" />, and <see cref="IndentationLevel" />
-        /// set to 0.
-        /// </summary>
-        /// <param name="doc">An <see cref="XmlDocument" /> containing the build script.</param>
-        /// <remarks>
-        /// Optimized for framework initialization projects, by skipping automatic
-        /// discovery of extension assemblies and framework configuration.
-        /// </remarks>
-        internal Project(XmlDocument doc) {
-            // initialize project
-            CtorHelper(doc, Level.None, 0, Optimizations.SkipAutomaticDiscovery |
-                Optimizations.SkipFrameworkConfiguration);
-        }
-    
-        #endregion Internal Instance Constructors
-
-        #region Public Instance Properties
-
-        /// <summary>
-        /// Gets or sets the indendation level of the build output.
-        /// </summary>
-        /// <value>
-        /// The indentation level of the build output.
-        /// </value>
-        /// <remarks>
-        /// To change the <see cref="IndentationLevel" />, the <see cref="Indent()" /> 
-        /// and <see cref="Unindent()" /> methods should be used.
-        /// </remarks>
-        public int IndentationLevel {
-            get { return _indentationLevel; }
-        }
-
-        /// <summary>
-        /// Gets or sets the indentation size of the build output.
-        /// </summary>
-        /// <value>
-        /// The indendation size of the build output.
-        /// </value>
-        public int IndentationSize {
-            get { return _indentationSize; }
-        }
-
-        /// <summary>
-        /// Gets or sets the default threshold level for build loggers.
-        /// </summary>
-        /// <value>
-        /// The default threshold level for build loggers.
-        /// </value>
-        public Level Threshold {
-            get { return _threshold; }
-            set { _threshold = value; }
-        }
-
-        /// <summary>
-        /// Gets the name of the <see cref="Project" />.
-        /// </summary>
-        /// <value>
-        /// The name of the <see cref="Project" /> or an empty <see cref="string" />
-        /// if no name is specified.
-        /// </value>
-        public string ProjectName {
-            get { return _projectName; }
-        }
-
-        /// <summary>
-        /// Gets or sets the base directory used for relative references.
-        /// </summary>
-        /// <value>
-        /// The base directory used for relative references.
-        /// </value>
-        /// <exception cref="BuildException">The directory is not rooted.</exception>
-        /// <remarks>
-        /// <para>
-        /// The <see cref="BaseDirectory" /> gets and sets the built-in property 
-        /// named "nant.project.basedir".
-        /// </para>
-        /// </remarks>
-        public string BaseDirectory {
-            get {
-                if (_baseDirectory == null) {
-                    return null;
-                }
-
-                if (!Path.IsPathRooted(_baseDirectory)) {
-                    throw new BuildException(string.Format(CultureInfo.InstalledUICulture,
-                        "Invalid base directory '{0}'. The project base directory"
-                        + "must be rooted.", _baseDirectory), Location.UnknownLocation);
-                }
-
-                return _baseDirectory;
-            }
-            set {
-                if (!Path.IsPathRooted(value)) {
-                    throw new BuildException(string.Format(CultureInfo.InstalledUICulture,
-                        "Invalid base directory '{0}'. The project base directory"
-                        + "must be rooted.", value), Location.UnknownLocation);
-                }
-
-                Properties[NAntPropertyProjectBaseDir] = _baseDirectory = value;
-            }
-        }
-
-        /// <summary>
-        /// Gets the <see cref="XmlNamespaceManager" />.
-        /// </summary>
-        /// <value>
-        /// The <see cref="XmlNamespaceManager" />.
-        /// </value>
-        /// <remarks>
-        /// The <see cref="NamespaceManager" /> defines the current namespace 
-        /// scope and provides methods for looking up namespace information.
-        /// </remarks>
-        public XmlNamespaceManager NamespaceManager {
-            get { return _nsMgr; }
-        }
-
-        /// <summary>
-        /// Gets the <see cref="Uri" /> form of the current project definition.
-        /// </summary>
-        /// <value>
-        /// The <see cref="Uri" /> form of the current project definition.
-        /// </value>
-        public Uri BuildFileUri {
-            get {
-                //TODO: Need to remove this.
-                if (Document == null || String.IsNullOrEmpty(Document.BaseURI)) {
-                    return null; //new Uri("http://localhost");
-                } else {
-                    // manually escape '#' in URI (why doesn't .NET do this?) to allow
-                    // projects in paths containing a '#' character
-                    string escapedUri = Document.BaseURI.Replace("#", Uri.HexEscape('#'));
-                    // return escaped URI
-                    return new Uri(escapedUri);
-                }
-            }
-        }
-
-        /// <summary>
-        /// Gets a collection of available .NET frameworks.
-        /// </summary>
-        /// <value>
-        /// A collection of available .NET frameworks.
-        /// </value>
-        public FrameworkInfoDictionary Frameworks {
-            get { return _frameworks; }
-        }
-
-        /// <summary>
-        /// Gets the list of supported frameworks filtered by the specified
-        /// <see cref="FrameworkTypes" /> parameter.
-        /// </summary>
-        /// <param name="types">A bitwise combination of <see cref="FrameworkTypes" /> values that filter the frameworks to retrieve.</param>
-        /// <returns>
-        /// An array of type <see cref="FrameworkInfo" /> that contains the
-        /// frameworks specified by the <paramref name="types" /> parameter,
-        /// sorted on name.
-        /// </returns>
-        internal FrameworkInfo[] GetFrameworks (FrameworkTypes types) {
-            ArrayList matches = new ArrayList(Frameworks.Count);
-
-            foreach (FrameworkInfo framework in Frameworks.Values) {
-                if ((types & FrameworkTypes.InstallStateMask) != 0) {
-                    if ((types & FrameworkTypes.Installed) == 0 && framework.IsValid)
-                        continue;
-                    if ((types & FrameworkTypes.NotInstalled) == 0 && !framework.IsValid)
-                        continue;
-                }
-
-                if ((types & FrameworkTypes.DeviceMask) != 0) {
-                    switch (framework.ClrType) {
-                        case ClrType.Compact:
-                            if ((types & FrameworkTypes.Compact) == 0)
-                                continue;
-                            break;
-                        case ClrType.Desktop:
-                            if ((types & FrameworkTypes.Desktop) == 0)
-                                continue;
-                            break;
-                        case ClrType.Browser:
-                            if ((types & FrameworkTypes.Browser) == 0)
-                                continue;
-                            break;
-                        default:
-                            throw new NotSupportedException(string.Format(
-                                CultureInfo.InvariantCulture, "CLR type '{0}'"
-                                + " is not supported.", framework.ClrType));
-                    }
-                }
-
-                if ((types & FrameworkTypes.VendorMask) != 0) {
-                    switch (framework.Vendor) {
-                        case VendorType.Mono:
-                            if ((types & FrameworkTypes.Mono) == 0)
-                                continue;
-                            break;
-                        case VendorType.Microsoft:
-                            if ((types & FrameworkTypes.MS) == 0)
-                                continue;
-                            break;
-                    }
-                }
-
-                matches.Add(framework);
-            }
-
-            matches.Sort(FrameworkInfo.NameComparer);
-
-            FrameworkInfo[] frameworks = new FrameworkInfo[matches.Count];
-            matches.CopyTo(frameworks);
-            return frameworks;
-        }
-
-        /// <summary>
-        /// Gets the framework in which NAnt is currently running.
-        /// </summary>
-        /// <value>
-        /// The framework in which NAnt is currently running.
-        /// </value>
-        public FrameworkInfo RuntimeFramework {
-            get { return _runtimeFramework; }
-            set { _runtimeFramework = value; }
-        }
-
-        /// <summary>
-        /// Gets or sets the framework to use for compilation.
-        /// </summary>
-        /// <value>
-        /// The framework to use for compilation.
-        /// </value>
-        /// <exception cref="ArgumentNullException">The value specified is <see langword="null" />.</exception>
-        /// <exception cref="BuildException">The specified framework is not installed, or not configured correctly.</exception>
-        /// <remarks>
-        /// We will use compiler tools and system assemblies for this framework 
-        /// in framework-related tasks.
-        /// </remarks>
-        public FrameworkInfo TargetFramework {
-            get { return _targetFramework; }
-            set {
-                if (value == null) {
-                    throw new ArgumentNullException("value");
-                }
-
-                value.Validate ();
-                _targetFramework = value;
-                UpdateTargetFrameworkProperties();
-            }
-        }
-
-        /// <summary>
-        /// Gets the name of the platform on which NAnt is currently running.
-        /// </summary>
-        /// <value>
-        /// The name of the platform on which NAnt is currently running.
-        /// </value>
-        /// <remarks>
-        /// <para>
-        /// Possible values are:
-        /// </para>
-        /// <list type="bullet">
-        ///     <item>
-        ///         <description>win32</description>
-        ///     </item>
-        ///     <item>
-        ///         <description>unix</description>
-        ///     </item>
-        /// </list>
-        /// </remarks>
-        /// <exception cref="BuildException">NAnt does not support the current platform.</exception>
-        public string PlatformName {
-            get { 
-                if (PlatformHelper.IsWin32) {
-                    return "win32";
-                } else if (PlatformHelper.IsUnix) {
-                    return "unix";
-                } else {
-                    throw new BuildException(string.Format(CultureInfo.InvariantCulture, 
-                        ResourceUtils.GetString("NA1060"), 
-                        Environment.OSVersion.Platform.ToString(CultureInfo.InvariantCulture),
-                        (int) Environment.OSVersion.Platform));
-                }
-            }
-        }
-
-        /// <summary>
-        /// Gets the current target.
-        /// </summary>
-        /// <value>
-        /// The current target, or <see langword="null" /> if no target is
-        /// executing.
-        /// </value>
-        public Target CurrentTarget {
-            get { return _currentTarget; }
-        }
-
-        /// <summary>
-        /// Gets the path to the build file.
-        /// </summary>
-        /// <value>
-        /// The path to the build file, or <see langword="null" /> if the build
-        /// document is not file backed.
-        /// </value>
-        public string BuildFileLocalName {
-            get {
-                if (BuildFileUri != null && BuildFileUri.IsFile) {
-                    return BuildFileUri.LocalPath;
-                } else {
-                    return null;
-                }
-            }
-        }
-
-        /// <summary>
-        /// Gets the active <see cref="Project" /> definition.
-        /// </summary>
-        /// <value>
-        /// The active <see cref="Project" /> definition.
-        /// </value>
-        public XmlDocument Document {
-            get { return _doc; }
-        }
-
-        /// <summary>
-        /// Gets the <see cref="XmlNode" /> NAnt should use to initialize 
-        /// configuration settings.
-        /// </summary>
-        /// <value>
-        /// The <see cref="XmlNode" /> NAnt should use to initialize 
-        /// configuration settings.
-        /// </value>
-        public XmlNode ConfigurationNode {
-            get { return _configurationNode; }
-        }
-
-        /// <remarks>
-        /// Gets the name of the target that will be executed when no other 
-        /// build targets are specified.
-        /// </remarks>
-        /// <value>
-        /// The name of the target that will be executed when no other 
-        /// build targets are specified, or <see langword="null" /> if no
-        /// default target is specified in the build file.
-        /// </value>
-        public string DefaultTargetName {
-            get { return _defaultTargetName; }
-        }
-
-        /// <summary>
-        /// Gets a value indicating whether tasks should output more build log 
-        /// messages.
-        /// </summary>
-        /// <value>
-        /// <see langword="true" /> if tasks should output more build log message; 
-        /// otherwise, <see langword="false" />.
-        /// </value>
-        public bool Verbose {
-            get { return Level.Verbose >= Threshold; }
-        }
-
-        /// <summary>
-        /// The list of targets to build.
-        /// </summary>
-        /// <remarks>
-        /// Targets are built in the order they appear in the collection.  If 
-        /// the collection is empty the default target will be built.
-        /// </remarks>
-        public StringCollection BuildTargets {
-            get { return _buildTargets; }
-        }
-
-        /// <summary>
-        /// Gets the properties defined in this project.
-        /// </summary>
-        /// <value>The properties defined in this project.</value>
-        /// <remarks>
-        /// <para>
-        /// This is the collection of properties that are defined by the system 
-        /// and property task statements.
-        /// </para>
-        /// <para>
-        /// These properties can be used in expansion.
-        /// </para>
-        /// </remarks>
-        public PropertyDictionary Properties {
-            get { return _properties; }
-        }
-
-        /// <summary>
-        /// Gets the framework-neutral properties defined in the NAnt 
-        /// configuration file.
-        /// </summary>
-        /// <value>
-        /// The framework-neutral properties defined in the NAnt configuration 
-        /// file.
-        /// </value>
-        /// <remarks>
-        /// <para>
-        /// This is the collection of read-only properties that are defined in 
-        /// the NAnt configuration file.
-        /// </para>
-        /// <para>
-        /// These properties can only be used for expansion in framework-specific
-        /// and framework-neutral configuration settings.  These properties are 
-        /// not available for expansion in the build file.
-        /// </para>
-        /// </remarks>
-        public PropertyDictionary FrameworkNeutralProperties {
-            get { return _frameworkNeutralProperties; }
-        }
-
-        /// <summary>
-        /// Gets the <see cref="DataTypeBase" /> instances defined in this project.
-        /// </summary>
-        /// <value>
-        /// The <see cref="DataTypeBase" /> instances defined in this project.
-        /// </value>
-        /// <remarks>
-        /// <para>
-        /// This is the collection of <see cref="DataTypeBase" /> instances that
-        /// are defined by <see cref="DataTypeBase" /> (eg fileset) declarations.
-        /// </para>
-        /// </remarks>
-        public DataTypeBaseDictionary DataTypeReferences {
-            get { return _dataTypeReferences; }
-        }
-
-        /// <summary>
-        /// Gets the targets defined in this project.
-        /// </summary>
-        /// <value>
-        /// The targets defined in this project.
-        /// </value>
-        public TargetCollection Targets {
-            get { return _targets; }
-        }
-
-        /// <summary>
-        /// Gets the build listeners for this project. 
-        /// </summary>
-        /// <value>
-        /// The build listeners for this project.
-        /// </value>
-        public BuildListenerCollection BuildListeners {
-            get { return _buildListeners; }
-        }
-
-        #endregion Public Instance Properties
-
-        #region Internal Instance Properties
-
-        internal LocationMap LocationMap {
-            get { return _locationMap; }
-        }
-
-        #endregion Internal Instance Properties
-
-        #region Public Instance Methods
-
-        /// <summary>
-        /// Returns the <see cref="Location"/> of the given node in an XML
-        /// file loaded by NAnt.
-        /// </summary>
-        /// <remarks>
-        ///   <para>
-        ///   The <paramref name="node" /> must be from an <see cref="XmlDocument" />
-        ///   that has been loaded by NAnt.
-        ///   </para>
-        ///   <para>
-        ///   NAnt also does not process any of the following node types:
-        ///   </para>
-        ///   <list type="bullet">
-        ///     <item>
-        ///         <description><see cref="XmlNodeType.Whitespace" /></description>
-        ///     </item>
-        ///     <item>
-        ///         <description><see cref="XmlNodeType.EndElement" /></description>
-        ///     </item>
-        ///     <item>
-        ///         <description><see cref="XmlNodeType.ProcessingInstruction" /></description>
-        ///     </item>
-        ///     <item>
-        ///         <description><see cref="XmlNodeType.XmlDeclaration" /></description>
-        ///     </item>
-        ///     <item>
-        ///         <description><see cref="XmlNodeType.DocumentType" /></description>
-        ///     </item>
-        ///   </list>
-        ///   <para>
-        ///   As a result, no location information is available for these nodes.
-        ///   </para>
-        /// </remarks>
-        /// <param name="node">The <see cref="XmlNode" /> to get the <see cref="Location"/> for.</param>
-        /// <returns>
-        /// <see cref="Location"/> of the given node in an XML file loaded by NAnt, or
-        /// <see cref="Location.UnknownLocation" /> if the node was not loaded from
-        /// an XML file.
-        /// </returns>
-        /// <exception cref="ArgumentException">
-        ///   <para><paramref name="node" /> is from an XML file that was not loaded by NAnt.</para>
-        ///   <para>-or</para>
-        ///   <para><paramref name="node" /> was not processed by NAnt (eg. an XML declaration).</para>
-        /// </exception>
-        public Location GetLocation(XmlNode node) {
-            return LocationMap.GetLocation(node);
-        }
-
-        /// <summary>
-        /// Dispatches a <see cref="BuildStarted" /> event to the build listeners 
-        /// for this <see cref="Project" />.
-        /// </summary>
-        /// <param name="sender">The source of the event.</param>
-        /// <param name="e">A <see cref="BuildEventArgs" /> that contains the event data.</param>
-        public void OnBuildStarted(object sender, BuildEventArgs e) {
-            if (BuildStarted != null) {
-                BuildStarted(sender, e);
-            }
-        }
-
-        /// <summary>
-        /// Dispatches a <see cref="BuildFinished" /> event to the build listeners 
-        /// for this <see cref="Project" />.
-        /// </summary>
-        /// <param name="sender">The source of the event.</param>
-        /// <param name="e">A <see cref="BuildEventArgs" /> that contains the event data.</param>
-        public void OnBuildFinished(object sender, BuildEventArgs e) {
-            if (BuildFinished != null) {
-                BuildFinished(sender, e);
-            }
-        }
-
-        /// <summary>
-        /// Dispatches a <see cref="TargetStarted" /> event to the build listeners 
-        /// for this <see cref="Project" />.
-        /// </summary>
-        /// <param name="sender">The source of the event.</param>
-        /// <param name="e">A <see cref="BuildEventArgs" /> that contains the event data.</param>
-        public void OnTargetStarted(object sender, BuildEventArgs e) {
-            if (TargetStarted != null) {
-                TargetStarted(sender, e);
-            }
-        }
-
-        /// <summary>
-        /// Dispatches a <see cref="TargetFinished" /> event to the build listeners 
-        /// for this <see cref="Project" />.
-        /// </summary>
-        /// <param name="sender">The source of the event.</param>
-        /// <param name="e">A <see cref="BuildEventArgs" /> that contains the event data.</param>
-        public void OnTargetFinished(object sender, BuildEventArgs e) {
-            if (TargetFinished != null) {
-                TargetFinished(sender, e);
-            }
-        }
-        /// <summary>
-        /// Dispatches a <see cref="TaskStarted" /> event to the build listeners 
-        /// for this <see cref="Project" />.
-        /// </summary>
-        /// <param name="sender">The source of the event.</param>
-        /// <param name="e">A <see cref="BuildEventArgs" /> that contains the event data.</param>
-        public void OnTaskStarted(object sender, BuildEventArgs e) {
-            if (TaskStarted != null) {
-                TaskStarted(sender, e);
-            }
-        }
-
-        /// <summary>
-        /// Dispatches the <see cref="TaskFinished" /> event to the build listeners 
-        /// for this <see cref="Project" />.
-        /// </summary>
-        /// <param name="sender">The source of the event.</param>
-        /// <param name="e">A <see cref="BuildEventArgs" /> that contains the event data.</param>
-        public void OnTaskFinished(object sender, BuildEventArgs e) {
-            if (TaskFinished != null) {
-                TaskFinished(sender, e);
-            }
-        }
-
-        /// <summary>
-        /// Dispatches a <see cref="MessageLogged" /> event to the build listeners 
-        /// for this <see cref="Project" />.
-        /// </summary>
-        /// <param name="e">A <see cref="BuildEventArgs" /> that contains the event data.</param>
-        public void OnMessageLogged(BuildEventArgs e) {
-            if (MessageLogged != null) {
-                MessageLogged(this, e);
-            }
-        }
-
-        /// <summary>
-        /// Writes a <see cref="Project" /> level message to the build log with
-        /// the given <see cref="Level" />.
-        /// </summary>
-        /// <param name="messageLevel">The <see cref="Level" /> to log at.</param>
-        /// <param name="message">The message to log.</param>
-        public void Log(Level messageLevel, string message) {
-            BuildEventArgs eventArgs = new BuildEventArgs(this);
-
-            eventArgs.Message = message;
-            eventArgs.MessageLevel = messageLevel;
-            OnMessageLogged(eventArgs);
-        }
-
-        /// <summary>
-        /// Writes a <see cref="Project" /> level formatted message to the build 
-        /// log with the given <see cref="Level" />.
-        /// </summary>
-        /// <param name="messageLevel">The <see cref="Level" /> to log at.</param>
-        /// <param name="message">The message to log, containing zero or more format items.</param>
-        /// <param name="args">An <see cref="object" /> array containing zero or more objects to format.</param>
-        public void Log(Level messageLevel, string message, params object[] args) {
-            BuildEventArgs eventArgs = new BuildEventArgs(this);
-
-            eventArgs.Message = string.Format(CultureInfo.InvariantCulture, message, args);
-            eventArgs.MessageLevel = messageLevel;
-            OnMessageLogged(eventArgs);
-        }
-
-        /// <summary>
-        /// Writes a <see cref="Task" /> task level message to the build log 
-        /// with the given <see cref="Level" />.
-        /// </summary>
-        /// <param name="task">The <see cref="Task" /> from which the message originated.</param>
-        /// <param name="messageLevel">The <see cref="Level" /> to log at.</param>
-        /// <param name="message">The message to log.</param>
-        public void Log(Task task, Level messageLevel, string message) {
-            BuildEventArgs eventArgs = new BuildEventArgs(task);
-
-            eventArgs.Message = message;
-            eventArgs.MessageLevel = messageLevel;
-            OnMessageLogged(eventArgs);
-        }
-
-        /// <summary>
-        /// Writes a <see cref="Target" /> level message to the build log with 
-        /// the given <see cref="Level" />.
-        /// </summary>
-        /// <param name="target">The <see cref="Target" /> from which the message orignated.</param>
-        /// <param name="messageLevel">The level to log at.</param>
-        /// <param name="message">The message to log.</param>
-        public void Log(Target target, Level messageLevel, string message) {
-            BuildEventArgs eventArgs = new BuildEventArgs(target);
-
-            eventArgs.Message = message;
-            eventArgs.MessageLevel = messageLevel;
-            OnMessageLogged(eventArgs);
-        }
-
-        /// <summary>
-        /// Executes the default target.
-        /// </summary>
-        /// <remarks>
-        /// No top level error handling is done. Any <see cref="BuildException" /> 
-        /// will be passed onto the caller.
-        /// </remarks>
-        public virtual void Execute() {
-            if (BuildTargets.Count == 0 && !String.IsNullOrEmpty(DefaultTargetName)) {
-                BuildTargets.Add(DefaultTargetName);
-            }
-
-            //log the targets specified, or the default target if specified.
-            StringBuilder sb = new StringBuilder();
-            if (BuildTargets != null) {
-                foreach(string target in BuildTargets) {
-                    sb.Append(target);
-                    sb.Append(" ");
-                }
-            }
-
-            if(sb.Length > 0) {
-                Log(Level.Info, "Target(s) specified: " + sb.ToString());
-                Log(Level.Info, string.Empty);
-            } else {
-                Log(Level.Info, string.Empty);
-            }
-            
-            // initialize the list of Targets, and execute any global tasks.
-            InitializeProjectDocument(Document);
-
-            if (BuildTargets.Count == 0) {
-                //It is okay if there are no targets defined in a build file. 
-                //It just means we have all global tasks. -- skot
-                //throw new BuildException("No Target Specified");
-            } else {
-                foreach (string targetName in BuildTargets) {
-                    //do not force dependencies of build targets.
-                    Execute(targetName, false);
-                }
-            }
-        }
-
-        /// <summary>
-        /// Executes a specific target, and its dependencies.
-        /// </summary>
-        /// <param name="targetName">The name of the target to execute.</param>
-        /// <remarks>
-        /// Global tasks are not executed.
-        /// </remarks>
-        public void Execute(string targetName) {
-            Execute(targetName, true);
-        }
-        
-        /// <summary>
-        /// Executes a specific target.
-        /// </summary>
-        /// <param name="targetName">The name of the target to execute.</param>
-        /// <param name="forceDependencies">Whether dependencies should be forced to execute</param>
-        /// <remarks>
-        /// Global tasks are not executed.
-        /// </remarks>
-        public void Execute(string targetName, bool forceDependencies) {
-            // sort the dependency tree, and run everything from the
-            // beginning until we hit our targetName.
-            // 
-            // sorting checks if all the targets (and dependencies)
-            // exist, and if there is any cycle in the dependency
-            // graph.
-            TargetCollection sortedTargets = TopologicalTargetSort(targetName, Targets);
-            int currentIndex = 0;
-            Target currentTarget;
-
-            // store calling target
-            Target callingTarget = _currentTarget;
-
-            do {
-                // determine target that should be executed
-                currentTarget = (Target) sortedTargets[currentIndex++];
-
-                // store target that will be executed
-                _currentTarget = currentTarget;
-
-                // only execute targets that have not been executed already, if 
-                // we are not forcing.
-                if (forceDependencies || !currentTarget.Executed || currentTarget.Name == targetName) {
-                    currentTarget.Execute();
-                }
-            } while (currentTarget.Name != targetName);
-
-            // restore calling target, as a <call> task might have caused the 
-            // current target to be executed and when finished executing this 
-            // target, the target that contained the <call> task should be 
-            // considered the current target again
-            _currentTarget = callingTarget;
-        }
-
-        /// <summary>
-        /// Executes the default target and wraps in error handling and time 
-        /// stamping.
-        /// </summary>
-        /// <returns>
-        /// <see langword="true" /> if the build was successful; otherwise, 
-        /// <see langword="false" />.
-        /// </returns>
-        public bool Run() {
-            Exception error = null;
-
-            try {
-                OnBuildStarted(this, new BuildEventArgs(this));
-
-                // output build file that we're running
-                Log(Level.Info, "Buildfile: {0}", BuildFileUri);
-
-                // output current target framework in build log
-                Log(Level.Info, "Target framework: {0}", TargetFramework != null 
-                    ? TargetFramework.Description : "None");
-
-                // write verbose project information after Initialize to make 
-                // sure properties are correctly initialized
-                Log(Level.Verbose, "Base Directory: {0}.", BaseDirectory);
-
-                // execute the project
-                Execute();
-
-                // signal build success
-                return true;
-            } catch (BuildException e) {
-                // store exception in error variable in order to include it 
-                // in the BuildFinished event.
-                error = e;
-
-                // log exception details to log4net
-                logger.Error("Build failed.", e);
-
-                // signal build failure
-                return false;
-            } catch (Exception e) {
-                // store exception in error variable in order to include it 
-                // in the BuildFinished event.
-                error = e;
-
-                // log exception details to log4net
-                logger.Fatal("Build failed.", e);
-
-                // signal build failure
-                return false;
-            } finally {
-                string endTarget;
-
-                if (error == null) {
-                    endTarget = Properties[NAntPropertyOnSuccess];
-                } else {
-                    endTarget = Properties[NAntPropertyOnFailure];
-                }
-
-                if (!String.IsNullOrEmpty(endTarget)) {
-                    // executing the target identified by the 'nant.onsuccess' 
-                    // or 'nant.onfailure' properties should not affect the 
-                    // build outcome
-                    CallTask callTask = new CallTask();
-                    callTask.Parent = this;
-                    callTask.Project = this;
-                    callTask.NamespaceManager = NamespaceManager;
-                    callTask.Verbose = Verbose;
-                    callTask.FailOnError = false;
-                    callTask.TargetName = endTarget;
-                    callTask.Execute();
-                }
-
-                // fire BuildFinished event with details of build outcome
-                BuildEventArgs buildFinishedArgs = new BuildEventArgs(this);
-
-                buildFinishedArgs.Exception = error;
-                OnBuildFinished(this, buildFinishedArgs);
-            }
-        }
-
-        /// <summary>
-        /// Creates the <see cref="DataTypeBase"/> instance from the passed XML node.
-        /// </summary>
-        /// <param name="elementNode">The element XML node.</param>
-        /// <returns>The created instance.</returns>
-        public DataTypeBase CreateDataTypeBase(XmlNode elementNode) {
-            DataTypeBase type = TypeFactory.CreateDataType(elementNode, this);
-
-            type.Project = this;
-            type.Parent = this;
-            type.NamespaceManager = NamespaceManager;
-            type.Initialize(elementNode);
-            return type;
-        }
-
-        /// <summary>
-        /// Creates a new <see ref="Task" /> from the given <see cref="XmlNode" />.
-        /// </summary>
-        /// <param name="taskNode">The <see cref="Task" /> definition.</param>
-        /// <returns>The new <see cref="Task" /> instance.</returns>
-        public Task CreateTask(XmlNode taskNode) {
-            return CreateTask(taskNode, null);
-        }
-
-        /// <summary>
-        /// Creates a new <see cref="Task" /> from the given <see cref="XmlNode" /> 
-        /// within a <see cref="Target" />.
-        /// </summary>
-        /// <param name="taskNode">The <see cref="Task" /> definition.</param>
-        /// <param name="target">The owner <see cref="Target" />.</param>
-        /// <returns>The new <see cref="Task" /> instance.</returns>
-        public Task CreateTask(XmlNode taskNode, Target target) {
-            Task task = TypeFactory.CreateTask(taskNode, this);
-
-            task.Project = this;
-            task.Parent = target;
-            task.NamespaceManager = NamespaceManager;
-            task.Initialize(taskNode);
-            return task;
-        }
-
-        /// <summary>
-        /// Expands a <see cref="string" /> from known properties.
-        /// </summary>
-        /// <param name="input">The <see cref="string" /> with replacement tokens.</param>
-        /// <param name="location">The location in the build file. Used to throw more accurate exceptions.</param>
-        /// <returns>The expanded and replaced <see cref="string" />.</returns>
-        public string ExpandProperties(string input, Location location) {
-            return Properties.ExpandProperties(input, location);
-        }
-
-        /// <summary>
-        /// Combines the specified path with the <see cref="BaseDirectory"/> of 
-        /// the <see cref="Project" /> to form a full path to file or directory.
-        /// </summary>
-        /// <param name="path">The relative or absolute path.</param>
-        /// <returns>
-        /// A rooted path, or the <see cref="BaseDirectory" /> of the <see cref="Project" /> 
-        /// if the <paramref name="path" /> parameter is a null reference.
-        /// </returns>
-        public string GetFullPath(string path) {
-            if (String.IsNullOrEmpty(path)) {
-                return BaseDirectory;
-            }
-
-            // check whether path is a file URI
-            try {
-                Uri uri = new Uri(path);
-                if (uri.IsFile) {
-                    path = uri.LocalPath;
-                } else {
-                    throw new BuildException(string.Format(CultureInfo.InvariantCulture,
-                        ResourceUtils.GetString("NA1061"), 
-                        path, uri.Scheme), Location.UnknownLocation);
-                }
-            } catch {
-                // ignore exception and treat path as normal path
-            }
-
-            if (!Path.IsPathRooted(path)) {
-                path = Path.GetFullPath(Path.Combine(BaseDirectory, path));
-            }
-
-            return path;
-        }
-
-        /// <summary>
-        /// Creates the default <see cref="IBuildLogger" /> and attaches it to
-        /// the <see cref="Project" />.
-        /// </summary>
-        public void CreateDefaultLogger() {
-            IBuildLogger buildLogger = new DefaultLogger();
-
-            // hook up to build events
-            BuildStarted += new BuildEventHandler(buildLogger.BuildStarted);
-            BuildFinished += new BuildEventHandler(buildLogger.BuildFinished);
-            TargetStarted += new BuildEventHandler(buildLogger.TargetStarted);
-            TargetFinished += new BuildEventHandler(buildLogger.TargetFinished);
-            TaskStarted += new BuildEventHandler(buildLogger.TaskStarted);
-            TaskFinished += new BuildEventHandler(buildLogger.TaskFinished);
-            MessageLogged += new BuildEventHandler(buildLogger.MessageLogged);
-
-            // set threshold of logger equal to threshold of the project
-            buildLogger.Threshold = Threshold;
-
-            // add default logger to list of build listeners
-            BuildListeners.Add(buildLogger);
-        }
-
-        /// <summary>
-        /// Increases the <see cref="IndentationLevel" /> of the <see cref="Project" />.
-        /// </summary>
-        public void Indent() {
-            _indentationLevel++;
-        }
-        /// <summary>
-        /// Decreases the <see cref="IndentationLevel" /> of the <see cref="Project" />.
-        /// </summary>
-        public void Unindent() {
-            _indentationLevel--;
-        }
-
-        /// <summary>
-        /// Detaches the currently attached <see cref="IBuildListener" /> instances
-        /// from the <see cref="Project" />.
-        /// </summary>
-        public void DetachBuildListeners() {
-            foreach (IBuildListener listener in BuildListeners) {
-                BuildStarted -= new BuildEventHandler(listener.BuildStarted);
-                BuildFinished -= new BuildEventHandler(listener.BuildFinished);
-                TargetStarted -= new BuildEventHandler(listener.TargetStarted);
-                TargetFinished -= new BuildEventHandler(listener.TargetFinished);
-                TaskStarted -= new BuildEventHandler(listener.TaskStarted);
-                TaskFinished -= new BuildEventHandler(listener.TaskFinished);
-                MessageLogged -= new BuildEventHandler(listener.MessageLogged);
-                if (typeof(IBuildLogger).IsAssignableFrom(listener.GetType())) {
-                    ((IBuildLogger)listener).Flush();
-                }
-            }
-
-            BuildListeners.Clear();
-        }
-
-        /// <summary>
-        /// Attaches the specified build listeners to the <see cref="Project" />.
-        /// </summary>
-        /// <param name="listeners">The <see cref="IBuildListener" /> instances to attach to the <see cref="Project" />.</param>
-        /// <remarks>
-        /// The currently attached <see cref="IBuildListener" /> instances will 
-        /// be detached before the new <see cref="IBuildListener" /> instances 
-        /// are attached.
-        /// </remarks>
-        public void AttachBuildListeners(BuildListenerCollection listeners) {
-            // detach currently attached build listeners
-            DetachBuildListeners();
-            foreach (IBuildListener listener in listeners) {
-                // hook up listener to project build events
-                BuildStarted += new BuildEventHandler(listener.BuildStarted);
-                BuildFinished += new BuildEventHandler(listener.BuildFinished);
-                TargetStarted += new BuildEventHandler(listener.TargetStarted);
-                TargetFinished += new BuildEventHandler(listener.TargetFinished);
-                TaskStarted += new BuildEventHandler(listener.TaskStarted);
-                TaskFinished += new BuildEventHandler(listener.TaskFinished);
-                MessageLogged += new BuildEventHandler(listener.MessageLogged);
-
-                // add listener to project listener list
-                BuildListeners.Add(listener);
-            }
-        }
-
-        #endregion Public Instance Methods
-
-        #region Protected Instance Methods
-
-        /// <summary>
-        /// Inits stuff:
-        ///     <para>TypeFactory: Calls Initialize and AddProject </para>
-        ///     <para>Log.IndentSize set to 12</para>
-        ///     <para>Project properties are initialized ("nant.* stuff set")</para>
-        ///     <list type="nant.items">
-        ///         <listheader>NAnt Props:</listheader>
-        ///         <item>nant.filename</item>
-        ///         <item>nant.version</item>
-        ///         <item>nant.location</item>
-        ///         <item>nant.project.name</item>
-        ///         <item>nant.project.buildfile (if doc has baseuri)</item>
-        ///         <item>nant.project.basedir</item>
-        ///         <item>nant.project.default = defaultTarget</item>
-        ///     </list>
-        /// </summary>
-        /// <param name="doc">An <see cref="XmlDocument" /> representing the project definition.</param>
-        /// <param name="threshold">The project message threshold.</param>
-        /// <param name="indentLevel">The project indentation level.</param>
-        /// <param name="optimization">Optimization flags.</param>
-        /// <exception cref="ArgumentNullException"><paramref name="doc" /> is <see langword="null" />.</exception>
-        private void CtorHelper(XmlDocument doc, Level threshold, int indentLevel, Optimizations optimization) {
-            if (doc == null) {
-                throw new ArgumentNullException("doc");
-            }
-
-            string newBaseDir = null;
-
-            _properties = new PropertyDictionary(this);
-            _frameworkNeutralProperties = new PropertyDictionary(this);
-
-            // set the project definition
-            _doc = doc;
-
-            // set the indentation size of the build output
-            _indentationSize = 12;
-
-            // set the indentation level of the build output
-            _indentationLevel = indentLevel;
-
-            // set the project message threshold
-            Threshold = threshold;
-
-            // add default logger
-            CreateDefaultLogger();
-
-            // configure platform properties
-            ConfigurePlatformProperties();
-
-            // fill the namespace manager up, so we can make qualified xpath 
-            // expressions
-            if (String.IsNullOrEmpty(doc.DocumentElement.NamespaceURI)) {
-                string defURI;
-
-                XmlAttribute nantNS = doc.DocumentElement.Attributes["xmlns", "nant"];
-                if (nantNS == null) {
-                    defURI = @"http://none";
-                } else {
-                    defURI = nantNS.Value;
-                }
-
-                XmlAttribute attr = doc.CreateAttribute("xmlns");
-                attr.Value = defURI;
-                doc.DocumentElement.Attributes.Append(attr);
-            }
-
-            NamespaceManager.AddNamespace("nant", doc.DocumentElement.NamespaceURI);
-
-            // check to make sure that the root element in named correctly
-            if (!doc.DocumentElement.LocalName.Equals(RootXml)) {
-                throw new ArgumentException(string.Format(CultureInfo.InvariantCulture, 
-                    ResourceUtils.GetString("NA1059"), doc.BaseURI, RootXml));
-            }
-
-            // get project attributes
-            if (doc.DocumentElement.HasAttribute(ProjectNameAttribute)) {
-                _projectName = doc.DocumentElement.GetAttribute(ProjectNameAttribute);
-            }
-
-            if (doc.DocumentElement.HasAttribute(ProjectBaseDirAttribute)) {
-                newBaseDir = doc.DocumentElement.GetAttribute(ProjectBaseDirAttribute);
-            }
-
-            if (doc.DocumentElement.HasAttribute(ProjectDefaultAttribte)) {
-                _defaultTargetName = doc.DocumentElement.GetAttribute(ProjectDefaultAttribte);
-            }
-
-            // give the project a meaningful base directory
-            if (String.IsNullOrEmpty(newBaseDir)) {
-                if (!String.IsNullOrEmpty(BuildFileLocalName)) {
-                    newBaseDir = Path.GetDirectoryName(BuildFileLocalName);
-                } else {
-                    newBaseDir = Environment.CurrentDirectory;
-                }
-            } else {
-                // if basedir attribute is set to a relative path, then resolve 
-                // it relative to the build file path
-                if (!String.IsNullOrEmpty(BuildFileLocalName) && !Path.IsPathRooted(newBaseDir)) {
-                    newBaseDir = Path.GetFullPath(Path.Combine(Path.GetDirectoryName(BuildFileLocalName), newBaseDir));
-                }
-            }
-
-            newBaseDir = Path.GetFullPath(newBaseDir);
-
-            // base directory must be rooted.
-            BaseDirectory = newBaseDir;
-
-            // load project-level extensions assemblies
-            bool scan = ((optimization & Optimizations.SkipAutomaticDiscovery) == 0);
-            TypeFactory.AddProject(this, scan);
-
-            if ((optimization & Optimizations.SkipFrameworkConfiguration) == 0) {
-                // load settings out of settings file
-                ProjectSettingsLoader psl = new ProjectSettingsLoader(this);
-                psl.ProcessSettings();
-            }
-
-            // set here and in nant:Main
-            Assembly ass = Assembly.GetExecutingAssembly();
-
-            // TO-DO: remove these built-in properties after NAnt 0.87 (?)
-            // as these have been deprecated since NAnt 0.85
-            Properties.AddReadOnly(NAntPropertyFileName, ass.CodeBase);
-            Properties.AddReadOnly(NAntPropertyVersion, ass.GetName().Version.ToString());
-            Properties.AddReadOnly(NAntPropertyLocation, AppDomain.CurrentDomain.BaseDirectory);
-            Properties.AddReadOnly(NAntPropertyProjectName, ProjectName);
-            if (BuildFileUri != null) {
-                Properties.AddReadOnly(NAntPropertyProjectBuildFile, BuildFileUri.ToString());
-            }
-            Properties.AddReadOnly(NAntPropertyProjectDefault, 
-                StringUtils.ConvertNullToEmpty(DefaultTargetName));
-        }
-
-        #endregion Protected Instance Methods
-
-        #region Internal Instance Methods
-
-        /// <summary>
-        /// This method is only meant to be used by the <see cref="Project"/> 
-        /// class and <see cref="T:NAnt.Core.Tasks.IncludeTask"/>.
-        /// </summary>
-        internal void InitializeProjectDocument(XmlDocument doc) {
-            // load line and column number information into position map
-            LocationMap.Add(doc);
-
-            // initialize targets first
-            foreach (XmlNode childNode in doc.DocumentElement.ChildNodes) {
-                // skip non-nant namespace elements and special elements like 
-                // comments, pis, text, etc.
-                if (childNode.LocalName.Equals(TargetXml) && childNode.NamespaceURI.Equals(NamespaceManager.LookupNamespace("nant"))) {
-                    Target target = new Target();
-
-                    target.Project = this;
-                    target.Parent = this;
-                    target.NamespaceManager = NamespaceManager;
-                    target.Initialize(childNode);
-                    Targets.Add(target);
-                }
-            }
-
-            // initialize datatypes and execute global tasks
-            foreach (XmlNode childNode in doc.DocumentElement.ChildNodes) {
-                // skip targets that were handled above, skip non-nant namespace 
-                // elements and special elements like comments, pis, text, etc.
-                if (!(childNode.NodeType == XmlNodeType.Element) || !childNode.NamespaceURI.Equals(NamespaceManager.LookupNamespace("nant")) || childNode.LocalName.Equals(TargetXml)) {
-                    continue;
-                }
-
-                if (TypeFactory.TaskBuilders.Contains(childNode.Name)) {
-                    // create task instance
-                    Task task = CreateTask(childNode);
-                    task.Parent = this;
-                    // execute task
-                    task.Execute();
-                } else if (TypeFactory.DataTypeBuilders.Contains(childNode.Name)) {
-                    // we are an datatype declaration
-                    DataTypeBase dataType = CreateDataTypeBase(childNode);
-
-                    Log(Level.Debug, "Adding a {0} reference with id '{1}'.", childNode.Name, dataType.ID);
-                    if (! DataTypeReferences.Contains(dataType.ID)) {
-                        DataTypeReferences.Add(dataType.ID, dataType);
-                    } else {
-                        DataTypeReferences[dataType.ID] = dataType; // overwrite with the new reference.
-                    }
-                } else {
-                    throw new BuildException(string.Format(CultureInfo.InvariantCulture, 
-                        ResourceUtils.GetString("NA1071"), childNode.Name), 
-                        LocationMap.GetLocation(childNode));
-                }
-            }
-        }
-
-        #endregion Internal Instance Methods
-
-        #region Private Instance Methods
-
-        /// <summary>
-        /// Creates a new <see cref="XmlDocument" /> based on the project 
-        /// definition.
-        /// </summary>
-        /// <param name="uriOrFilePath">
-        /// <para>The full path to the build file.</para>
-        /// <para>This can be of any form that <see cref="M:XmlDocument.Load(string)" /> accepts.</para>
-        /// </param>
-        /// <returns>
-        /// An <see cref="XmlDocument" /> based on the specified project 
-        /// definition.
-        /// </returns>
-        private XmlDocument LoadBuildFile(string uriOrFilePath) {
-            string path = uriOrFilePath;
-
-            //if the source is not a valid uri, pass it thru.
-            //if the source is a file uri, pass the localpath of it thru.
-            try {
-                Uri testURI = new Uri(uriOrFilePath);
-
-                if (testURI.IsFile) {
-                    path = testURI.LocalPath;
-                }
-            } catch (Exception ex) {
-                logger.Debug("Error creating URI in project constructor. Moving on... ", ex);
-            } finally {
-                if (path == null) {
-                    path = uriOrFilePath;
-                }
-            }
-
-            XmlDocument doc = new XmlDocument();
-
-            try {
-                doc.Load(path);
-            } catch (XmlException ex) {
-                Location location = new Location(path, ex.LineNumber, ex.LinePosition);
-                throw new BuildException("Error loading buildfile.", location, ex);
-            } catch (Exception ex) {
-                Location location = new Location(path);
-                throw new BuildException("Error loading buildfile.", location, ex);
-            }
-            return doc;
-        }
-
-        /// <summary>
-        /// Configures the platform properties for the current platform.
-        /// </summary>
-        /// <exception cref="BuildException">NAnt does not support the current platform.</exception>
-        private void ConfigurePlatformProperties() {
-            Properties.AddReadOnly(NAntPlatformName, PlatformName);
-
-            switch (PlatformName) {
-                case "win32":
-                    Properties.AddReadOnly(NAntPlatform + ".unix", "false");
-                    Properties.AddReadOnly(NAntPlatform + "." + PlatformName, "true");
-                    break;
-                case "unix":
-                    Properties.AddReadOnly(NAntPlatform + "." + PlatformName, "true");
-                    Properties.AddReadOnly(NAntPlatform + ".win32", "false");
-                    break;
-                default:
-                    throw new BuildException(string.Format(CultureInfo.InvariantCulture, 
-                        ResourceUtils.GetString("NA1060"), 
-                        Environment.OSVersion.Platform.ToString(CultureInfo.InvariantCulture),
-                        (int) Environment.OSVersion.Platform));
-            }
-        }
-
-        /// <summary>
-        /// Updates dependent properties when the <see cref="TargetFramework" /> 
-        /// is set.
-        /// </summary>
-        private void UpdateTargetFrameworkProperties() {
-            Properties["nant.settings.currentframework"] = TargetFramework.Name;
-            Properties["nant.settings.currentframework.version"] = TargetFramework.Version.ToString();
-            Properties["nant.settings.currentframework.description"] = TargetFramework.Description;
-            Properties["nant.settings.currentframework.frameworkdirectory"] = TargetFramework.FrameworkDirectory.FullName;
-            if (TargetFramework.SdkDirectory != null) {
-                Properties["nant.settings.currentframework.sdkdirectory"] = TargetFramework.SdkDirectory.FullName;
-            } else {
-                Properties["nant.settings.currentframework.sdkdirectory"] = "";
-            }
-
-            Properties["nant.settings.currentframework.frameworkassemblydirectory"] = TargetFramework.FrameworkAssemblyDirectory.FullName;
-            Properties["nant.settings.currentframework.runtimeengine"] = TargetFramework.RuntimeEngine;
-        }
-
-        private XmlNode GetConfigurationNode() {
-            XmlNode configurationNode = ConfigurationSettings.GetConfig("nant") as XmlNode;
-            if (configurationNode == null) { 
-                throw new BuildException(string.Format(CultureInfo.InvariantCulture, 
-                    "The NAnt configuration settings in file '{0}' could" 
-                    + " not be loaded.  Please ensure this file is available"
-                    + " and contains a 'nant' settings node.", 
-                    AppDomain.CurrentDomain.SetupInformation.ConfigurationFile));
-            }
-            return configurationNode;
-        }
-
-        #endregion Private Instance Methods
-
-        /// <summary>
-        /// Topologically sorts a set of targets.
-        /// </summary>
-        /// <param name="root">The name of the root target. The sort is created in such a way that the sequence of targets up to the root target is the minimum possible such sequence. Must not be <see langword="null" />.</param>
-        /// <param name="targets">A collection of <see cref="Target" /> instances.</param>
-        /// <returns>
-        /// A collection of <see cref="Target" /> instances in sorted order.
-        /// </returns>
-        /// <exception cref="BuildException">There is a cyclic dependecy among the targets, or a named target does not exist.</exception>
-        public TargetCollection TopologicalTargetSort(string root, TargetCollection targets) {
-            TargetCollection executeTargets = new TargetCollection();
-            Hashtable state = new Hashtable();
-            Stack visiting = new Stack();
-
-            // We first run a DFS based sort using the root as the starting node.
-            // This creates the minimum sequence of Targets to the root node.
-            // We then do a sort on any remaining unVISITED targets.
-            // This is unnecessary for doing our build, but it catches
-            // circular dependencies or missing Targets on the entire
-            // dependency tree, not just on the Targets that depend on the
-            // build Target.
-            TopologicalTargetSort(root, targets, state, visiting, executeTargets);
-            Log(Level.Debug, "Build sequence for target `" + root + "' is " + executeTargets);
-            foreach (Target target in targets) {
-                string st = (string) state[target.Name];
-
-                if (st == null) {
-                    TopologicalTargetSort(target.Name, targets, state, visiting, executeTargets);
-                } else if (st == Project.Visiting) {
-                    throw new Exception("Unexpected node in visiting state: " + target.Name);
-                }
-            }
-
-            Log(Level.Debug, "Complete build sequence is " + executeTargets);
-            return executeTargets;
-        }
-
-        /// <summary>
-        /// <para>
-        /// Performs a single step in a recursive depth-first-search traversal 
-        /// of the target dependency tree.
-        /// </para>
-        /// <para>
-        /// The current target is first set to the "visiting" state, and pushed
-        /// onto the "visiting" stack.
-        /// </para>
-        /// <para>
-        /// An exception is then thrown if any child of the current node is in 
-        /// the visiting state, as that implies a circular dependency. The 
-        /// exception contains details of the cycle, using elements of the 
-        /// "visiting" stack.
-        /// </para>
-        /// <para>
-        /// If any child has not already been "visited", this method is called
-        /// recursively on it.
-        /// </para>
-        /// <para>
-        /// The current target is then added to the ordered list of targets. 
-        /// Note that this is performed after the children have been visited in 
-        /// order to get the correct order. The current target is set to the 
-        /// "visited" state.
-        /// </para>
-        /// <para>
-        /// By the time this method returns, the ordered list contains the 
-        /// sequence of targets up to and including the current target.
-        /// </para>
-        /// </summary>
-        /// <param name="root">The current target to inspect. Must not be <see langword="null" />.</param>
-        /// <param name="targets">A collection of <see cref="Target" /> instances.</param>
-        /// <param name="state">A mapping from targets to states The states in question are "VISITING" and "VISITED". Must not be <see langword="null" />.</param>
-        /// <param name="visiting">A stack of targets which are currently being visited. Must not be <see langword="null" />.</param>
-        /// <param name="executeTargets">The list to add target names to. This will end up containing the complete list of depenencies in dependency order. Must not be <see langword="null" />.</param>
-        /// <exception cref="BuildException">
-        ///   <para>A non-existent target is specified</para>
-        ///   <para>-or-</para>
-        ///   <para>A circular dependency is detected.</para>
-        /// </exception>
-        private void TopologicalTargetSort(string root, TargetCollection targets, Hashtable state, Stack visiting, TargetCollection executeTargets) {
-            state[root] = Project.Visiting;
-            visiting.Push(root);
-
-            Target target = (Target) targets.Find(root);
-            if (target == null) {
-                // check if there's a wildcard target defined
-                target = (Target) targets.Find(WildTarget);
-                if (target != null) {
-                    // if a wildcard target exists, then treat the wildcard
-                    // target as the requested target
-                    target = target.Clone();
-                    target.Name = root;
-                } else {
-                    StringBuilder sb = new StringBuilder("Target '");
-                    sb.Append(root);
-                    sb.Append("' does not exist in this project.");
-
-                    visiting.Pop();
-                    if (visiting.Count > 0) {
-                        string parent = (string) visiting.Peek();
-                        sb.Append(" ");
-                        sb.Append("It is used from target '");
-                        sb.Append(parent);
-                        sb.Append("'.");
-                    }
-
-                    throw new BuildException(sb.ToString());
-                }
-            }
-
-            foreach (string dependency in target.Dependencies) {
-                string m = (string) state[dependency];
-
-                if (m == null) {
-                    // Not been visited
-                    TopologicalTargetSort(dependency, targets, state, visiting, executeTargets);
-                } else if (m == Project.Visiting) {
-                    // Currently visiting this node, so have a cycle
-                    throw CreateCircularException(dependency, visiting);
-                }
-            }
-
-            string p = (string) visiting.Pop();
-
-            if (root != p) {
-                throw new Exception("Unexpected internal error: expected to pop " + root + " but got " + p);
-            }
-
-            state[root] = Project.Visited;
-            executeTargets.Add(target);
-        }
-
-        /// <summary>
-        /// Builds an appropriate exception detailing a specified circular
-        /// dependency.
-        /// </summary>
-        /// <param name="end">The dependency to stop at. Must not be <see langword="null" />.</param>
-        /// <param name="stack">A stack of dependencies. Must not be <see langword="null" />.</param>
-        /// <returns>
-        /// A <see cref="BuildException" /> detailing the specified circular 
-        /// dependency.
-        /// </returns>
-        private static BuildException CreateCircularException(string end, Stack stack) {
-            StringBuilder sb = new StringBuilder("Circular dependency: ");
-            sb.Append(end);
-
-            string c;
-
-            do {
-                c = (string) stack.Pop();
-                sb.Append(" <- ");
-                sb.Append(c);
-            } while (!c.Equals(end));
-
-            return new BuildException(sb.ToString());
-        }
-    }
-
-    /// <summary>
-    /// Allow the project construction to be optimized.
-    /// </summary>
-    /// <remarks>
-    /// Use this with care!
-    /// </remarks>
-    internal enum Optimizations {
-        /// <summary>
-        /// Do not perform any optimizations.
-        /// </summary>
-        None = 0,
-
-        /// <summary>
-        /// The project base directory must not be automatically scanned 
-        /// for extension assemblies.
-        /// </summary>
-        SkipAutomaticDiscovery = 1,
-
-        /// <summary>
-        /// Do not scan the project configuration for frameworks, and 
-        /// do not configure the runtime and target framework.
-        /// </summary>
-        SkipFrameworkConfiguration = 2,
-    }
-}
->>>>>>> a86ed431
+}